--- conflicted
+++ resolved
@@ -29,13 +29,8 @@
 
         Args:
             entity (Entity): entity this feature is being calculated for
-<<<<<<< HEAD
             base_features (list[FeatureBase]): list of base features for primitive
-            primitive (): primitive to calculate. if not initilized when passed, gets initialized with no arguments
-=======
-            base_featres (list[FeatureBase]): list of base features for primitive
             primitive (:class:`.PrimitiveBase`): primitive to calculate. if not initialized when passed, gets initialized with no arguments
->>>>>>> 40946ba1
         """
         assert all(isinstance(f, FeatureBase) for f in base_features), \
             "All base features must be features"
