from __future__ import print_function
<<<<<<< HEAD
=======

>>>>>>> 47ad08cb
import logging
import os
import sys
import tempfile
from warnings import warn

import yaml


def eprint(*args, **kwargs):
    print(*args, file=sys.stderr, **kwargs)


dirname = os.path.dirname(__file__)
default_path = os.path.join(dirname, 'config.yaml')


def _writable_dir(path):
    """Whether `path` is a directory, to which the user has write access.
    Taken from IPython source:
    https://github.com/ipython/ipython/blob/master/IPython/paths.py (`_writable_dir()`)
    """
    return os.path.isdir(path) and os.access(path, os.W_OK)


def get_featuretools_dir():
    '''Get the Featuretools directory for this platform and user.

    Uses os.path.expanduser('~') and checks for writability .
    Then adds .featuretools to the end of the path.

    Modified from IPython source:

    https://github.com/ipython/ipython/blob/master/IPython/paths.py (`get_home_dir()`)
    And
    https://github.com/ipython/ipython/blob/master/IPython/utils/path.py (`get_ipython_dir()`)
    '''
    env = os.environ
    ftdir_def = '.featuretools'

    ftdir = env.get('FEATURETOOLS_DIR', None)
    if ftdir is None:
        home_dir = os.path.expanduser('~')
        # Next line will make things work even when /home/ is a symlink to
        # /usr/home as it is on FreeBSD, for example
        home_dir = os.path.realpath(home_dir)
        if not _writable_dir(home_dir) and os.name == 'nt':
            # expanduser failed, use the registry to get the 'My Documents' folder.
            try:
                import winreg as wreg  # Py 3
            except ImportError:
                import _winreg as wreg  # Py 2
            key = wreg.OpenKey(
                wreg.HKEY_CURRENT_USER,
                "Software\Microsoft\Windows\CurrentVersion\Explorer\Shell Folders"
            )
            home_dir = wreg.QueryValueEx(key, 'Personal')[0]
            key.Close()

        ftdir = os.path.join(home_dir, ftdir_def)
    ftdir = os.path.normpath(os.path.expanduser(ftdir))

    if os.path.exists(ftdir) and not _writable_dir(ftdir):
        # ftdir exists, but is not writable
        warn("Featuretools dir '{0}' is not a writable location,"
             " using a temp directory.".format(ftdir))
        ftdir = tempfile.mkdtemp()
    elif not os.path.exists(ftdir):
        parent = os.path.dirname(ftdir)
        if not _writable_dir(parent):
            # ftdir does not exist and parent isn't writable
            warn("Featuretools dir parent '{0}' is not a writable location,"
                 " using a temp directory.".format(parent))
            ftdir = tempfile.mkdtemp()
    return ftdir


ftdir = get_featuretools_dir()
ft_config_path = os.path.join(ftdir, 'config.yaml')
csv_save_location = os.path.join(ftdir, 'csv_files')


def ensure_config_file(destination=ft_config_path):
    if not os.path.exists(destination):
        import shutil
        if not os.path.exists(os.path.dirname(destination)):
            try:
                os.mkdir(os.path.dirname(destination))
            except OSError:
                pass
        try:
            shutil.copy(default_path, destination)
        except OSError:
            eprint("Unable to copy config file. Check file permissions")


def load_config_file(path=ft_config_path):
    if not os.path.exists(path):
        path = default_path
    try:
        with open(path) as f:
            text = f.read()
            config_dict = yaml.load(text)
            return config_dict
    except OSError:
        eprint("Unable to load config file. Check file permissions")
        return {'logging': {'featuretools': 'info',
                            'featuretools.entityset': 'info',
                            'featuretools.computation_backend': 'info'}}


def ensure_data_folders():
    for dest in [csv_save_location]:
        if not os.path.exists(dest):
            try:
                os.makedirs(dest)
            except OSError:
                eprint("Unable to make folder {}. Check file permissions".format(dest))


ensure_config_file()
ensure_data_folders()
config = load_config_file()
config['csv_save_location'] = csv_save_location


def initialize_logging(config):
    loggers = config.get('logging', {})
    loggers.setdefault('featuretools', 'info')

    fmt = '%(asctime)-15s %(name)s - %(levelname)s    %(message)s'
    out_handler = logging.StreamHandler(sys.stdout)
    err_handler = logging.StreamHandler(sys.stdout)
    out_handler.setFormatter(logging.Formatter(fmt))
    err_handler.setFormatter(logging.Formatter(fmt))
    err_levels = ['WARNING', 'ERROR', 'CRITICAL']

    for name, level in list(loggers.items()):
        LEVEL = getattr(logging, level.upper())
        logger = logging.getLogger(name)
        logger.setLevel(LEVEL)
        for _handler in logger.handlers:
            logger.removeHandler(_handler)

        if level in err_levels:
            logger.addHandler(err_handler)
        else:
            logger.addHandler(out_handler)
        logger.propagate = False


initialize_logging(config)<|MERGE_RESOLUTION|>--- conflicted
+++ resolved
@@ -1,8 +1,5 @@
 from __future__ import print_function
-<<<<<<< HEAD
-=======
 
->>>>>>> 47ad08cb
 import logging
 import os
 import sys
