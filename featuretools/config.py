from __future__ import print_function
import logging
import os
import sys
<<<<<<< HEAD
=======
import tempfile
from warnings import warn

>>>>>>> b5d1a56d
import yaml


def eprint(*args, **kwargs):
    print(*args, file=sys.stderr, **kwargs)


dirname = os.path.dirname(__file__)
default_path = os.path.join(dirname, 'config.yaml')


def _writable_dir(path):
    """Whether `path` is a directory, to which the user has write access.
    Taken from IPython source:
    https://github.com/ipython/ipython/blob/master/IPython/paths.py (`_writable_dir()`)
    """
    return os.path.isdir(path) and os.access(path, os.W_OK)


def get_featuretools_dir():
    '''Get the Featuretools directory for this platform and user.

    Uses os.path.expanduser('~') and checks for writability .
    Then adds .featuretools to the end of the path.

    Modified from IPython source:

    https://github.com/ipython/ipython/blob/master/IPython/paths.py (`get_home_dir()`)
    And
    https://github.com/ipython/ipython/blob/master/IPython/utils/path.py (`get_ipython_dir()`)
    '''
    env = os.environ
    ftdir_def = '.featuretools'

    ftdir = env.get('FEATURETOOLS_DIR', None)
    if ftdir is None:
        home_dir = os.path.expanduser('~')
        # Next line will make things work even when /home/ is a symlink to
        # /usr/home as it is on FreeBSD, for example
        home_dir = os.path.realpath(home_dir)
        if not _writable_dir(home_dir) and os.name == 'nt':
            # expanduser failed, use the registry to get the 'My Documents' folder.
            try:
                import winreg as wreg  # Py 3
            except ImportError:
                import _winreg as wreg  # Py 2
            key = wreg.OpenKey(
                wreg.HKEY_CURRENT_USER,
                "Software\Microsoft\Windows\CurrentVersion\Explorer\Shell Folders"
            )
            home_dir = wreg.QueryValueEx(key, 'Personal')[0]
            key.Close()

        ftdir = os.path.join(home_dir, ftdir_def)
    ftdir = os.path.normpath(os.path.expanduser(ftdir))

    if os.path.exists(ftdir) and not _writable_dir(ftdir):
        # ftdir exists, but is not writable
        warn("Featuretools dir '{0}' is not a writable location,"
             " using a temp directory.".format(ftdir))
        ftdir = tempfile.mkdtemp()
    elif not os.path.exists(ftdir):
        parent = os.path.dirname(ftdir)
        if not _writable_dir(parent):
            # ftdir does not exist and parent isn't writable
            warn("Featuretools dir parent '{0}' is not a writable location,"
                 " using a temp directory.".format(parent))
            ftdir = tempfile.mkdtemp()
    return ftdir


ftdir = get_featuretools_dir()
ft_config_path = os.path.join(ftdir, 'config.yaml')
csv_save_location = os.path.join(ftdir, 'csv_files')


def ensure_config_file(destination=ft_config_path):
    if not os.path.exists(destination):
        import shutil
        if not os.path.exists(os.path.dirname(destination)):
            try:
                os.mkdir(os.path.dirname(destination))
            except OSError:
                pass
        try:
            shutil.copy(default_path, destination)
        except OSError:
            eprint("Unable to copy config file. Check file permissions")


def load_config_file(path=ft_config_path):
    if not os.path.exists(path):
        path = default_path
    try:
        with open(path) as f:
            text = f.read()
            config_dict = yaml.load(text)
            return config_dict
    except OSError:
        eprint("Unable to load config file. Check file permissions")
        return {'logging': {'featuretools': 'info',
                            'featuretools.entityset': 'info',
                            'featuretools.computation_backend': 'info'}}


def ensure_data_folders():
    for dest in [csv_save_location]:
        if not os.path.exists(dest):
            try:
                os.makedirs(dest)
            except OSError:
                eprint("Unable to make folder {}. Check file permissions".format(dest))


ensure_config_file()
ensure_data_folders()
config = load_config_file()
config['csv_save_location'] = csv_save_location


def initialize_logging(config):
    loggers = config.get('logging', {})
    loggers.setdefault('featuretools', 'info')

    fmt = '%(asctime)-15s %(name)s - %(levelname)s    %(message)s'
    out_handler = logging.StreamHandler(sys.stdout)
    err_handler = logging.StreamHandler(sys.stdout)
    out_handler.setFormatter(logging.Formatter(fmt))
    err_handler.setFormatter(logging.Formatter(fmt))
    err_levels = ['WARNING', 'ERROR', 'CRITICAL']

    for name, level in list(loggers.items()):
        LEVEL = getattr(logging, level.upper())
        logger = logging.getLogger(name)
        logger.setLevel(LEVEL)
        for _handler in logger.handlers:
            logger.removeHandler(_handler)

        if level in err_levels:
            logger.addHandler(err_handler)
        else:
            logger.addHandler(out_handler)
        logger.propagate = False


initialize_logging(config)<|MERGE_RESOLUTION|>--- conflicted
+++ resolved
@@ -2,12 +2,9 @@
 import logging
 import os
 import sys
-<<<<<<< HEAD
-=======
 import tempfile
 from warnings import warn
 
->>>>>>> b5d1a56d
 import yaml
 
 
