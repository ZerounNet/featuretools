import copy
import os
import re
import shutil
from datetime import datetime
from itertools import combinations
from random import randint

import composeml as cp
import numpy as np
import pandas as pd
import psutil
import pytest
from dask import dataframe as dd
from distributed.utils_test import cluster

import featuretools as ft
from featuretools import EntitySet, Timedelta, calculate_feature_matrix, dfs
from featuretools.computational_backends import utils
from featuretools.computational_backends.calculate_feature_matrix import (
    FEATURE_CALCULATION_PERCENTAGE,
    _chunk_dataframe_groups,
    _handle_chunk_size,
    scatter_warning
)
from featuretools.computational_backends.utils import (
    bin_cutoff_times,
    create_client_and_cluster,
    n_jobs_to_workers
)
from featuretools.feature_base import (
    AggregationFeature,
    DirectFeature,
    IdentityFeature
)
from featuretools.primitives import Count, Max, Min, Percentile, Sum
from featuretools.tests.testing_utils import (
    backward_path,
    get_mock_client_cluster
)


def test_scatter_warning():
    match = r'EntitySet was only scattered to .* out of .* workers'
    with pytest.warns(UserWarning, match=match) as record:
        scatter_warning(1, 2)
    assert len(record) == 1


# TODO: final assert fails w/ Dask
def test_calc_feature_matrix(es):
    if any(isinstance(entity.df, dd.DataFrame) for entity in es.entities):
        pytest.xfail('Dask result not ordered')
    times = list([datetime(2011, 4, 9, 10, 30, i * 6) for i in range(5)] +
                 [datetime(2011, 4, 9, 10, 31, i * 9) for i in range(4)] +
                 [datetime(2011, 4, 9, 10, 40, 0)] +
                 [datetime(2011, 4, 10, 10, 40, i) for i in range(2)] +
                 [datetime(2011, 4, 10, 10, 41, i * 3) for i in range(3)] +
                 [datetime(2011, 4, 10, 11, 10, i * 3) for i in range(2)])
    instances = range(17)
    cutoff_time = pd.DataFrame({'time': times, es['log'].index: instances})
    labels = [False] * 3 + [True] * 2 + [False] * 9 + [True] + [False] * 2

    property_feature = ft.Feature(es['log']['value']) > 10

    feature_matrix = calculate_feature_matrix([property_feature],
                                              es,
                                              cutoff_time=cutoff_time,
                                              verbose=True)
    if isinstance(feature_matrix, dd.DataFrame):
        feature_matrix = feature_matrix.compute().set_index('id').sort_index()

    assert (feature_matrix[property_feature.get_name()] == labels).values.all()

    error_text = 'features must be a non-empty list of features'
    with pytest.raises(AssertionError, match=error_text):
        feature_matrix = calculate_feature_matrix('features', es, cutoff_time=cutoff_time)

    with pytest.raises(AssertionError, match=error_text):
        feature_matrix = calculate_feature_matrix([], es, cutoff_time=cutoff_time)

    with pytest.raises(AssertionError, match=error_text):
        feature_matrix = calculate_feature_matrix([1, 2, 3], es, cutoff_time=cutoff_time)

    error_text = "cutoff_time times must be datetime type: try casting via "\
        "pd\\.to_datetime\\(cutoff_time\\['time'\\]\\)"
    with pytest.raises(TypeError, match=error_text):
        calculate_feature_matrix([property_feature],
                                 es,
                                 instance_ids=range(17),
                                 cutoff_time=17)

    error_text = 'cutoff_time must be a single value or DataFrame'
    with pytest.raises(TypeError, match=error_text):
        calculate_feature_matrix([property_feature],
                                 es,
                                 instance_ids=range(17),
                                 cutoff_time=times)

    cutoff_times_dup = pd.DataFrame({'time': [datetime(2018, 3, 1),
                                              datetime(2018, 3, 1)],
                                     es['log'].index: [1, 1]})

    error_text = 'Duplicated rows in cutoff time dataframe.'
    with pytest.raises(AssertionError, match=error_text):
        feature_matrix = calculate_feature_matrix([property_feature],
                                                  entityset=es,
                                                  cutoff_time=cutoff_times_dup)

    cutoff_reordered = cutoff_time.iloc[[-1, 10, 1]]  # 3 ids not ordered by cutoff time
    feature_matrix = calculate_feature_matrix([property_feature],
                                              es,
                                              cutoff_time=cutoff_reordered,
                                              verbose=True)
    if isinstance(feature_matrix, dd.DataFrame):
        feature_matrix = feature_matrix.compute().set_index('id').sort_index()

    assert all(feature_matrix.index == cutoff_reordered["id"].values)
    # fails with Dask entitysets, cutoff time not reordered; cannot verify out of order
    # - can't tell if wrong/different all are false so can't check positional


def test_cfm_fails_dask_cutoff_time(es):
    times = list([datetime(2011, 4, 9, 10, 30, i * 6) for i in range(5)] +
                 [datetime(2011, 4, 9, 10, 31, i * 9) for i in range(4)] +
                 [datetime(2011, 4, 9, 10, 40, 0)] +
                 [datetime(2011, 4, 10, 10, 40, i) for i in range(2)] +
                 [datetime(2011, 4, 10, 10, 41, i * 3) for i in range(3)] +
                 [datetime(2011, 4, 10, 11, 10, i * 3) for i in range(2)])
    instances = range(17)
    cutoff_time = pd.DataFrame({'time': times,
                                es['log'].index: instances})
    cutoff_time = dd.from_pandas(cutoff_time, npartitions=4)

    property_feature = ft.Feature(es['log']['value']) > 10

    error_text = "cannot use Dask DataFrame for cutoff_time: "\
                 "cutoff_time must a single value or a Pandas DataFrame"
    with pytest.raises(TypeError, match=error_text):
        calculate_feature_matrix([property_feature],
                                 es,
                                 cutoff_time=cutoff_time)


def test_cfm_compose(es):
    def label_func(df):
        return df['value'].sum() > 10

    lm = cp.LabelMaker(
        target_entity='id',
        time_index='datetime',
        labeling_function=label_func,
        window_size='1m'
    )

    df = es['log'].df
    if isinstance(df, dd.DataFrame):
        df = df.compute()
    labels = lm.search(
        df,
        num_examples_per_instance=-1
    )
    labels = labels.rename(columns={'cutoff_time': 'time'})

    property_feature = ft.Feature(es['log']['value']) > 10

    feature_matrix = calculate_feature_matrix([property_feature],
                                              es,
                                              cutoff_time=labels,
                                              verbose=True)
    if isinstance(feature_matrix, dd.DataFrame):
        feature_matrix = feature_matrix.compute().set_index('id').sort_index()

    assert (feature_matrix[property_feature.get_name()] ==
            feature_matrix['label_func']).values.all()


def test_cfm_dask_compose(dask_es):
    def label_func(df):
        return df['value'].sum() > 10

    lm = cp.LabelMaker(
        target_entity='id',
        time_index='datetime',
        labeling_function=label_func,
        window_size='3m'
    )

    labels = lm.search(
        dask_es['log'].df.compute(),
        num_examples_per_instance=-1
    )
    labels = labels.rename(columns={'cutoff_time': 'time'})

    property_feature = ft.Feature(dask_es['log']['value']) > 10

    feature_matrix = calculate_feature_matrix([property_feature],
                                              dask_es,
                                              cutoff_time=labels,
                                              verbose=True)
    feature_matrix = feature_matrix.compute()

    assert (feature_matrix[property_feature.get_name()] == feature_matrix['label_func']).values.all()


# tests approximate, skip for dask
def test_cfm_approximate_correct_ordering():
    trips = {
        'trip_id': [i for i in range(1000)],
        'flight_time': [datetime(1998, 4, 2) for i in range(350)] + [datetime(1997, 4, 3) for i in range(650)],
        'flight_id': [randint(1, 25) for i in range(1000)],
        'trip_duration': [randint(1, 999) for i in range(1000)]
    }
    df = pd.DataFrame.from_dict(trips)
    es = EntitySet('flights')
    es.entity_from_dataframe("trips",
                             dataframe=df,
                             index="trip_id",
                             time_index='flight_time')
    es.normalize_entity(base_entity_id="trips",
                        new_entity_id="flights",
                        index="flight_id",
                        make_time_index=True)
    features = dfs(entityset=es, target_entity='trips', features_only=True)
    flight_features = [feature for feature in features
                       if isinstance(feature, DirectFeature) and
                       isinstance(feature.base_features[0],
                                  AggregationFeature)]
    property_feature = IdentityFeature(es['trips']['trip_id'])
    # direct_agg_feat = DirectFeature(Sum(es['trips']['trip_duration'],
    #                                     es['flights']),
    #                                 es['trips'])
    cutoff_time = pd.DataFrame.from_dict({'instance_id': df['trip_id'],
                                          'time': df['flight_time']})
    time_feature = IdentityFeature(es['trips']['flight_time'])
    feature_matrix = calculate_feature_matrix(flight_features + [property_feature, time_feature],
                                              es,
                                              cutoff_time_in_index=True,
                                              cutoff_time=cutoff_time)
    feature_matrix.index.names = ['instance', 'time']
    assert(np.all(feature_matrix.reset_index('time').reset_index()[['instance', 'time']].values == feature_matrix[['trip_id', 'flight_time']].values))
    feature_matrix_2 = calculate_feature_matrix(flight_features + [property_feature, time_feature],
                                                es,
                                                cutoff_time=cutoff_time,
                                                cutoff_time_in_index=True,
                                                approximate=Timedelta(2, 'd'))
    feature_matrix_2.index.names = ['instance', 'time']
    assert(np.all(feature_matrix_2.reset_index('time').reset_index()[['instance', 'time']].values == feature_matrix_2[['trip_id', 'flight_time']].values))
    for column in feature_matrix:
        for x, y in zip(feature_matrix[column], feature_matrix_2[column]):
            assert ((pd.isnull(x) and pd.isnull(y)) or (x == y))


# uses approximate, skip for dask entitysets
def test_cfm_no_cutoff_time_index(pd_es):
    agg_feat = ft.Feature(pd_es['log']['id'], parent_entity=pd_es['sessions'], primitive=Count)
    agg_feat4 = ft.Feature(agg_feat, parent_entity=pd_es['customers'], primitive=Sum)
    dfeat = DirectFeature(agg_feat4, pd_es['sessions'])
    cutoff_time = pd.DataFrame({
        'time': [datetime(2013, 4, 9, 10, 31, 19), datetime(2013, 4, 9, 11, 0, 0)],
        'instance_id': [0, 2]
    })
    feature_matrix = calculate_feature_matrix([dfeat, agg_feat],
                                              pd_es,
                                              cutoff_time_in_index=False,
                                              approximate=Timedelta(12, 's'),
                                              cutoff_time=cutoff_time)
    assert feature_matrix.index.name == 'id'
    assert feature_matrix.index.values.tolist() == [0, 2]
    assert feature_matrix[dfeat.get_name()].tolist() == [10, 10]
    assert feature_matrix[agg_feat.get_name()].tolist() == [5, 1]

    cutoff_time = pd.DataFrame({
        'time': [datetime(2011, 4, 9, 10, 31, 19), datetime(2011, 4, 9, 11, 0, 0)],
        'instance_id': [0, 2]
    })
    feature_matrix_2 = calculate_feature_matrix([dfeat, agg_feat],
                                                pd_es,
                                                cutoff_time_in_index=False,
                                                approximate=Timedelta(10, 's'),
                                                cutoff_time=cutoff_time)
    assert feature_matrix_2.index.name == 'id'
    assert feature_matrix_2.index.tolist() == [0, 2]
    assert feature_matrix_2[dfeat.get_name()].tolist() == [7, 10]
    assert feature_matrix_2[agg_feat.get_name()].tolist() == [5, 1]


# TODO: fails with dask entitysets
def test_cfm_duplicated_index_in_cutoff_time(es):
<<<<<<< HEAD
    if any(isinstance(entity.df, dd.DataFrame) for entity in es.entities):
        pytest.xfail('Dask result not ordered, missing duplicates')
    times = [pd.datetime(2011, 4, 1), pd.datetime(2011, 5, 1),
             pd.datetime(2011, 4, 1), pd.datetime(2011, 5, 1)]
=======
    times = [datetime(2011, 4, 1), datetime(2011, 5, 1),
             datetime(2011, 4, 1), datetime(2011, 5, 1)]
>>>>>>> ec7bcffa

    instances = [1, 1, 2, 2]
    property_feature = ft.Feature(es['log']['value']) > 10
    cutoff_time = pd.DataFrame({'id': instances, 'time': times},
                               index=[1, 1, 1, 1])

    feature_matrix = calculate_feature_matrix([property_feature],
                                              es,
                                              cutoff_time=cutoff_time,
                                              chunk_size=1)
    if isinstance(feature_matrix, dd.DataFrame):
        feature_matrix = feature_matrix.compute().set_index('id').sort_index()

    assert (feature_matrix.shape[0] == cutoff_time.shape[0])


# TODO: fails with Dask
def test_saveprogress(es, tmpdir):
    if any(isinstance(entity.df, dd.DataFrame) for entity in es.entities):
        pytest.xfail('saveprogress fails with Dask')
    times = list([datetime(2011, 4, 9, 10, 30, i * 6) for i in range(5)] +
                 [datetime(2011, 4, 9, 10, 31, i * 9) for i in range(4)] +
                 [datetime(2011, 4, 9, 10, 40, 0)] +
                 [datetime(2011, 4, 10, 10, 40, i) for i in range(2)] +
                 [datetime(2011, 4, 10, 10, 41, i * 3) for i in range(3)] +
                 [datetime(2011, 4, 10, 11, 10, i * 3) for i in range(2)])
    cutoff_time = pd.DataFrame({'time': times, 'instance_id': range(17)})
    property_feature = ft.Feature(es['log']['value']) > 10
    save_progress = str(tmpdir)
    fm_save = calculate_feature_matrix([property_feature],
                                       es,
                                       cutoff_time=cutoff_time,
                                       save_progress=save_progress)
    _, _, files = next(os.walk(save_progress))
    files = [os.path.join(save_progress, file) for file in files]
    # there is 17 datetime files created above
    assert len(files) == 17
    list_df = []
    for file_ in files:
        df = pd.read_csv(file_, index_col="id", header=0)
        list_df.append(df)
    merged_df = pd.concat(list_df)
    merged_df.set_index(pd.DatetimeIndex(times), inplace=True, append=True)
    fm_no_save = calculate_feature_matrix([property_feature],
                                          es,
                                          cutoff_time=cutoff_time)
    assert np.all((merged_df.sort_index().values) == (fm_save.sort_index().values))
    assert np.all((fm_no_save.sort_index().values) == (fm_save.sort_index().values))
    assert np.all((fm_no_save.sort_index().values) == (merged_df.sort_index().values))
    shutil.rmtree(save_progress)


def test_cutoff_time_correctly(es):
    if any(isinstance(entity.df, dd.DataFrame) for entity in es.entities):
        pytest.xfail('Dask result not ordered')
    property_feature = ft.Feature(es['log']['id'], parent_entity=es['customers'], primitive=Count)
    times = [datetime(2011, 4, 10), datetime(2011, 4, 11), datetime(2011, 4, 7)]
    cutoff_time = pd.DataFrame({'time': times, 'instance_id': [0, 1, 2]})
    feature_matrix = calculate_feature_matrix([property_feature],
                                              es,
                                              cutoff_time=cutoff_time)
    if isinstance(feature_matrix, dd.DataFrame):
        feature_matrix = feature_matrix.compute().set_index('id').sort_index()
    labels = [10, 5, 0]
    assert (feature_matrix[property_feature.get_name()] == labels).values.all()


def test_cutoff_time_binning():
    cutoff_time = pd.DataFrame({
        'time': [
            datetime(2011, 4, 9, 12, 31),
            datetime(2011, 4, 10, 11),
            datetime(2011, 4, 10, 13, 10, 1)
        ],
        'instance_id': [1, 2, 3]
    })
    binned_cutoff_times = bin_cutoff_times(cutoff_time, Timedelta(4, 'h'))
    labels = [datetime(2011, 4, 9, 12),
              datetime(2011, 4, 10, 8),
              datetime(2011, 4, 10, 12)]
    for i in binned_cutoff_times.index:
        assert binned_cutoff_times['time'][i] == labels[i]

    binned_cutoff_times = bin_cutoff_times(cutoff_time, Timedelta(25, 'h'))
    labels = [datetime(2011, 4, 8, 22),
              datetime(2011, 4, 9, 23),
              datetime(2011, 4, 9, 23)]
    for i in binned_cutoff_times.index:
        assert binned_cutoff_times['time'][i] == labels[i]

    error_text = "Unit is relative"
    with pytest.raises(ValueError, match=error_text):
        binned_cutoff_times = bin_cutoff_times(cutoff_time, Timedelta(1, 'mo'))


def test_training_window_fails_dask(dask_es):
    property_feature = ft.Feature(dask_es['log']['id'],
                                  parent_entity=dask_es['customers'],
                                  primitive=Count)

    error_text = "Using training_window is not supported with Dask Entities"
    with pytest.raises(ValueError, match=error_text):
        calculate_feature_matrix([property_feature],
                                 dask_es,
                                 training_window='2 hours')


def test_cutoff_time_columns_order(es):
    property_feature = ft.Feature(es['log']['id'], parent_entity=es['customers'], primitive=Count)
    times = [datetime(2011, 4, 10), datetime(2011, 4, 11), datetime(2011, 4, 7)]
    id_col_names = ['instance_id', es['customers'].index]
    time_col_names = ['time', es['customers'].time_index]
    for id_col in id_col_names:
        for time_col in time_col_names:
            cutoff_time = pd.DataFrame({'dummy_col_1': [1, 2, 3],
                                        id_col: [0, 1, 2],
                                        'dummy_col_2': [True, False, False],
                                        time_col: times})
            feature_matrix = calculate_feature_matrix([property_feature],
                                                      es,
                                                      cutoff_time=cutoff_time)

            labels = [10, 5, 0]
            if isinstance(feature_matrix, dd.DataFrame):
                feature_matrix = feature_matrix.compute().set_index('id').sort_index()
            assert (feature_matrix[property_feature.get_name()] == labels).values.all()


def test_cutoff_time_df_redundant_column_names(es):
    property_feature = ft.Feature(es['log']['id'], parent_entity=es['customers'], primitive=Count)
    times = [datetime(2011, 4, 10), datetime(2011, 4, 11), datetime(2011, 4, 7)]

    cutoff_time = pd.DataFrame({es['customers'].index: [0, 1, 2],
                                'instance_id': [0, 1, 2],
                                'dummy_col': [True, False, False],
                                'time': times})
    err_msg = 'Cutoff time DataFrame cannot contain both a column named "instance_id" and a column' \
              ' with the same name as the target entity index'
    with pytest.raises(AttributeError, match=err_msg):
        calculate_feature_matrix([property_feature],
                                 es,
                                 cutoff_time=cutoff_time)

    cutoff_time = pd.DataFrame({es['customers'].time_index: [0, 1, 2],
                                'instance_id': [0, 1, 2],
                                'dummy_col': [True, False, False],
                                'time': times})
    err_msg = 'Cutoff time DataFrame cannot contain both a column named "time" and a column' \
              ' with the same name as the target entity time index'
    with pytest.raises(AttributeError, match=err_msg):
        calculate_feature_matrix([property_feature],
                                 es,
                                 cutoff_time=cutoff_time)


def test_training_window(pd_es):
    property_feature = ft.Feature(pd_es['log']['id'], parent_entity=pd_es['customers'], primitive=Count)
    top_level_agg = ft.Feature(pd_es['customers']['id'], parent_entity=pd_es[u'régions'], primitive=Count)

    # make sure features that have a direct to a higher level agg
    dagg = DirectFeature(top_level_agg, pd_es['customers'])

    # for now, warns if last_time_index not present
    times = [datetime(2011, 4, 9, 12, 31),
             datetime(2011, 4, 10, 11),
             datetime(2011, 4, 10, 13, 10)]
    cutoff_time = pd.DataFrame({'time': times, 'instance_id': [0, 1, 2]})
    feature_matrix = calculate_feature_matrix([property_feature, dagg],
                                              pd_es,
                                              cutoff_time=cutoff_time,
                                              training_window='2 hours')

    pd_es.add_last_time_indexes()

    error_text = 'Training window cannot be in observations'
    with pytest.raises(AssertionError, match=error_text):
        feature_matrix = calculate_feature_matrix([property_feature],
                                                  pd_es,
                                                  cutoff_time=cutoff_time,
                                                  training_window=Timedelta(2, 'observations'))

    # Case1. include_cutoff_time = True
    feature_matrix = calculate_feature_matrix([property_feature, dagg],
                                              pd_es,
                                              cutoff_time=cutoff_time,
                                              training_window='2 hours',
                                              include_cutoff_time=True)
    prop_values = [4, 5, 1]
    dagg_values = [3, 2, 1]
    assert (feature_matrix[property_feature.get_name()] == prop_values).values.all()
    assert (feature_matrix[dagg.get_name()] == dagg_values).values.all()

    # Case2. include_cutoff_time = False
    feature_matrix = calculate_feature_matrix([property_feature, dagg],
                                              pd_es,
                                              cutoff_time=cutoff_time,
                                              training_window='2 hours',
                                              include_cutoff_time=False)
    prop_values = [5, 5, 2]
    dagg_values = [3, 2, 1]
    assert (feature_matrix[property_feature.get_name()] == prop_values).values.all()
    assert (feature_matrix[dagg.get_name()] == dagg_values).values.all()


def test_training_window_overlap(pd_es):
    pd_es.add_last_time_indexes()

    count_log = ft.Feature(
        base=pd_es['log']['id'],
        parent_entity=pd_es['customers'],
        primitive=Count,
    )

    cutoff_time = pd.DataFrame({
        'id': [0, 0],
        'time': ['2011-04-09 10:30:00', '2011-04-09 10:40:00'],
    }).astype({'time': 'datetime64[ns]'})

    # Case1. include_cutoff_time = True
    actual = ft.calculate_feature_matrix(
        features=[count_log],
        entityset=pd_es,
        cutoff_time=cutoff_time,
        cutoff_time_in_index=True,
        training_window='10 minutes',
        include_cutoff_time=True,
    )['COUNT(log)']
    np.testing.assert_array_equal(actual.values, [1, 9])

    # Case2. include_cutoff_time = False
    actual = ft.calculate_feature_matrix(
        features=[count_log],
        entityset=pd_es,
        cutoff_time=cutoff_time,
        cutoff_time_in_index=True,
        training_window='10 minutes',
        include_cutoff_time=False,
    )['COUNT(log)']
    np.testing.assert_array_equal(actual.values, [0, 9])


def test_include_cutoff_time_without_training_window(es):
    es.add_last_time_indexes()

    count_log = ft.Feature(
        base=es['log']['id'],
        parent_entity=es['customers'],
        primitive=Count,
    )

    cutoff_time = pd.DataFrame({
        'id': [0, 0],
        'time': ['2011-04-09 10:30:00', '2011-04-09 10:31:00'],
    }).astype({'time': 'datetime64[ns]'})

    # Case1. include_cutoff_time = True
    actual = ft.calculate_feature_matrix(
        features=[count_log],
        entityset=es,
        cutoff_time=cutoff_time,
        cutoff_time_in_index=True,
        include_cutoff_time=True,
    )['COUNT(log)']
    np.testing.assert_array_equal(actual.values, [1, 6])

    # Case2. include_cutoff_time = False
    actual = ft.calculate_feature_matrix(
        features=[count_log],
        entityset=es,
        cutoff_time=cutoff_time,
        cutoff_time_in_index=True,
        include_cutoff_time=False,
    )['COUNT(log)']
    np.testing.assert_array_equal(actual.values, [0, 5])


def test_approximate_dfeat_of_agg_on_target_include_cutoff_time(pd_es):
    agg_feat = ft.Feature(pd_es['log']['id'], parent_entity=pd_es['sessions'], primitive=Count)
    agg_feat2 = ft.Feature(agg_feat, parent_entity=pd_es['customers'], primitive=Sum)
    dfeat = DirectFeature(agg_feat2, pd_es['sessions'])

    cutoff_time = pd.DataFrame({'time': [datetime(2011, 4, 9, 10, 31, 19)], 'instance_id': [0]})
    feature_matrix = calculate_feature_matrix([dfeat, agg_feat2, agg_feat],
                                              pd_es,
                                              approximate=Timedelta(20, 's'),
                                              cutoff_time=cutoff_time,
                                              include_cutoff_time=False)

    # binned cutoff_time will be datetime(2011, 4, 9, 10, 31, 0) and
    # log event 5 at datetime(2011, 4, 9, 10, 31, 0) will be
    # excluded due to approximate cutoff time point
    assert feature_matrix[dfeat.get_name()].tolist() == [5]
    assert feature_matrix[agg_feat.get_name()].tolist() == [5]

    feature_matrix = calculate_feature_matrix([dfeat, agg_feat],
                                              pd_es,
                                              approximate=Timedelta(20, 's'),
                                              cutoff_time=cutoff_time,
                                              include_cutoff_time=True)

    # binned cutoff_time will be datetime(2011, 4, 9, 10, 31, 0) and
    # log event 5 at datetime(2011, 4, 9, 10, 31, 0) will be
    # included due to approximate cutoff time point
    assert feature_matrix[dfeat.get_name()].tolist() == [6]
    assert feature_matrix[agg_feat.get_name()].tolist() == [5]


def test_training_window_recent_time_index(pd_es):
    # customer with no sessions
    row = {
        'id': [3],
        'age': [73],
        u'région_id': ['United States'],
        'cohort': [1],
        'cancel_reason': ["Lost interest"],
        'loves_ice_cream': [True],
        'favorite_quote': ["Don't look back. Something might be gaining on you."],
        'signup_date': [datetime(2011, 4, 10)],
        'upgrade_date': [datetime(2011, 4, 12)],
        'cancel_date': [datetime(2011, 5, 13)],
        'date_of_birth': [datetime(1938, 2, 1)],
        'engagement_level': [2],
    }
    to_add_df = pd.DataFrame(row)
    to_add_df.index = range(3, 4)

    # have to convert category to int in order to concat
    old_df = pd_es['customers'].df
    old_df.index = old_df.index.astype("int")
    old_df["id"] = old_df["id"].astype(int)

    df = pd.concat([old_df, to_add_df], sort=True)

    # convert back after
    df.index = df.index.astype("category")
    df["id"] = df["id"].astype("category")

    pd_es['customers'].update_data(df=df, recalculate_last_time_indexes=False)
    pd_es.add_last_time_indexes()

    property_feature = ft.Feature(pd_es['log']['id'], parent_entity=pd_es['customers'], primitive=Count)
    top_level_agg = ft.Feature(pd_es['customers']['id'], parent_entity=pd_es[u'régions'], primitive=Count)
    dagg = DirectFeature(top_level_agg, pd_es['customers'])
    instance_ids = [0, 1, 2, 3]
    times = [datetime(2011, 4, 9, 12, 31), datetime(2011, 4, 10, 11),
             datetime(2011, 4, 10, 13, 10, 1), datetime(2011, 4, 10, 1, 59, 59)]
    cutoff_time = pd.DataFrame({'time': times, 'instance_id': instance_ids})

    # Case1. include_cutoff_time = True
    feature_matrix = calculate_feature_matrix(
        [property_feature, dagg],
        pd_es,
        cutoff_time=cutoff_time,
        training_window='2 hours',
        include_cutoff_time=True,
    )
    prop_values = [4, 5, 1, 0]
    assert (feature_matrix[property_feature.get_name()] == prop_values).values.all()

    dagg_values = [3, 2, 1, 3]
    feature_matrix.sort_index(inplace=True)
    assert (feature_matrix[dagg.get_name()] == dagg_values).values.all()

    # Case2. include_cutoff_time = False
    feature_matrix = calculate_feature_matrix(
        [property_feature, dagg],
        pd_es,
        cutoff_time=cutoff_time,
        training_window='2 hours',
        include_cutoff_time=False,
    )
    prop_values = [5, 5, 1, 0]
    assert (feature_matrix[property_feature.get_name()] == prop_values).values.all()

    dagg_values = [3, 2, 1, 3]
    feature_matrix.sort_index(inplace=True)
    assert (feature_matrix[dagg.get_name()] == dagg_values).values.all()


def test_approximate_fails_dask(dask_es):
    agg_feat = ft.Feature(dask_es['log']['id'],
                          parent_entity=dask_es['sessions'],
                          primitive=Count)
    error_text = "Using approximate is not supported with Dask Entities"
    with pytest.raises(ValueError, match=error_text):
        calculate_feature_matrix([agg_feat],
                                 dask_es,
                                 approximate=Timedelta(1, 'week'))


def test_approximate_multiple_instances_per_cutoff_time(pd_es):
    agg_feat = ft.Feature(pd_es['log']['id'], parent_entity=pd_es['sessions'], primitive=Count)
    agg_feat2 = ft.Feature(agg_feat, parent_entity=pd_es['customers'], primitive=Sum)
    dfeat = DirectFeature(agg_feat2, pd_es['sessions'])
    times = [datetime(2011, 4, 9, 10, 31, 19), datetime(2011, 4, 9, 11, 0, 0)]
    cutoff_time = pd.DataFrame({'time': times, 'instance_id': [0, 2]})
    feature_matrix = calculate_feature_matrix([dfeat, agg_feat],
                                              pd_es,
                                              approximate=Timedelta(1, 'week'),
                                              cutoff_time=cutoff_time)
    assert feature_matrix.shape[0] == 2
    assert feature_matrix[agg_feat.get_name()].tolist() == [5, 1]


def test_approximate_with_multiple_paths(pd_diamond_es):
    pd_es = pd_diamond_es
    path = backward_path(pd_es, ['regions', 'customers', 'transactions'])
    agg_feat = ft.AggregationFeature(pd_es['transactions']['id'],
                                     parent_entity=pd_es['regions'],
                                     relationship_path=path,
                                     primitive=Count)
    dfeat = DirectFeature(agg_feat, pd_es['customers'])
    times = [datetime(2011, 4, 9, 10, 31, 19), datetime(2011, 4, 9, 11, 0, 0)]
    cutoff_time = pd.DataFrame({'time': times, 'instance_id': [0, 2]})
    feature_matrix = calculate_feature_matrix([dfeat],
                                              pd_es,
                                              approximate=Timedelta(1, 'week'),
                                              cutoff_time=cutoff_time)
    assert feature_matrix[dfeat.get_name()].tolist() == [6, 2]


def test_approximate_dfeat_of_agg_on_target(pd_es):
    agg_feat = ft.Feature(pd_es['log']['id'], parent_entity=pd_es['sessions'], primitive=Count)
    agg_feat2 = ft.Feature(agg_feat, parent_entity=pd_es['customers'], primitive=Sum)
    dfeat = DirectFeature(agg_feat2, pd_es['sessions'])
    times = [datetime(2011, 4, 9, 10, 31, 19), datetime(2011, 4, 9, 11, 0, 0)]
    cutoff_time = pd.DataFrame({'time': times, 'instance_id': [0, 2]})
    feature_matrix = calculate_feature_matrix([dfeat, agg_feat],
                                              pd_es,
                                              instance_ids=[0, 2],
                                              approximate=Timedelta(10, 's'),
                                              cutoff_time=cutoff_time)
    assert feature_matrix[dfeat.get_name()].tolist() == [7, 10]
    assert feature_matrix[agg_feat.get_name()].tolist() == [5, 1]


def test_approximate_dfeat_of_need_all_values(pd_es):
    p = ft.Feature(pd_es['log']['value'], primitive=Percentile)
    agg_feat = ft.Feature(p, parent_entity=pd_es['sessions'], primitive=Sum)
    agg_feat2 = ft.Feature(agg_feat, parent_entity=pd_es['customers'], primitive=Sum)
    dfeat = DirectFeature(agg_feat2, pd_es['sessions'])
    times = [datetime(2011, 4, 9, 10, 31, 19), datetime(2011, 4, 9, 11, 0, 0)]
    cutoff_time = pd.DataFrame({'time': times, 'instance_id': [0, 2]})
    feature_matrix = calculate_feature_matrix([dfeat, agg_feat],
                                              pd_es,
                                              approximate=Timedelta(10, 's'),
                                              cutoff_time_in_index=True,
                                              cutoff_time=cutoff_time)
    log_df = pd_es['log'].df
    instances = [0, 2]
    cutoffs = [pd.Timestamp('2011-04-09 10:31:19'), pd.Timestamp('2011-04-09 11:00:00')]
    approxes = [pd.Timestamp('2011-04-09 10:31:10'), pd.Timestamp('2011-04-09 11:00:00')]
    true_vals = []
    true_vals_approx = []
    for instance, cutoff, approx in zip(instances, cutoffs, approxes):
        log_data_cutoff = log_df[log_df['datetime'] < cutoff]
        log_data_cutoff['percentile'] = log_data_cutoff['value'].rank(pct=True)
        true_agg = log_data_cutoff.loc[log_data_cutoff['session_id'] == instance, 'percentile'].fillna(0).sum()
        true_vals.append(round(true_agg, 3))

        log_data_approx = log_df[log_df['datetime'] < approx]
        log_data_approx['percentile'] = log_data_approx['value'].rank(pct=True)
        true_agg_approx = log_data_approx.loc[log_data_approx['session_id'].isin([0, 1, 2]), 'percentile'].fillna(0).sum()
        true_vals_approx.append(round(true_agg_approx, 3))
    lapprox = [round(x, 3) for x in feature_matrix[dfeat.get_name()].tolist()]
    test_list = [round(x, 3) for x in feature_matrix[agg_feat.get_name()].tolist()]
    assert lapprox == true_vals_approx
    assert test_list == true_vals


def test_uses_full_entity_feat_of_approximate(pd_es):
    agg_feat = ft.Feature(pd_es['log']['value'], parent_entity=pd_es['sessions'], primitive=Sum)
    agg_feat2 = ft.Feature(agg_feat, parent_entity=pd_es['customers'], primitive=Sum)
    agg_feat3 = ft.Feature(agg_feat, parent_entity=pd_es['customers'], primitive=Max)
    dfeat = DirectFeature(agg_feat2, pd_es['sessions'])
    dfeat2 = DirectFeature(agg_feat3, pd_es['sessions'])
    p = ft.Feature(dfeat, primitive=Percentile)
    times = [datetime(2011, 4, 9, 10, 31, 19), datetime(2011, 4, 9, 11, 0, 0)]
    cutoff_time = pd.DataFrame({'time': times, 'instance_id': [0, 2]})
    # only dfeat2 should be approximated
    # because Percentile needs all values

    feature_matrix_only_dfeat2 = calculate_feature_matrix(
        [dfeat2],
        pd_es,
        approximate=Timedelta(10, 's'),
        cutoff_time_in_index=True,
        cutoff_time=cutoff_time)
    assert feature_matrix_only_dfeat2[dfeat2.get_name()].tolist() == [50, 50]

    feature_matrix_approx = calculate_feature_matrix(
        [p, dfeat, dfeat2, agg_feat],
        pd_es,
        approximate=Timedelta(10, 's'),
        cutoff_time_in_index=True,
        cutoff_time=cutoff_time)
    assert feature_matrix_only_dfeat2[dfeat2.get_name()].tolist() == feature_matrix_approx[dfeat2.get_name()].tolist()

    feature_matrix_small_approx = calculate_feature_matrix(
        [p, dfeat, dfeat2, agg_feat],
        pd_es,
        approximate=Timedelta(10, 'ms'),
        cutoff_time_in_index=True,
        cutoff_time=cutoff_time)

    feature_matrix_no_approx = calculate_feature_matrix(
        [p, dfeat, dfeat2, agg_feat],
        pd_es,
        cutoff_time_in_index=True,
        cutoff_time=cutoff_time)
    for f in [p, dfeat, agg_feat]:
        for fm1, fm2 in combinations([feature_matrix_approx,
                                      feature_matrix_small_approx,
                                      feature_matrix_no_approx], 2):
            assert fm1[f.get_name()].tolist() == fm2[f.get_name()].tolist()


def test_approximate_dfeat_of_dfeat_of_agg_on_target(pd_es):
    agg_feat = ft.Feature(pd_es['log']['id'], parent_entity=pd_es['sessions'], primitive=Count)
    agg_feat2 = ft.Feature(agg_feat, parent_entity=pd_es['customers'], primitive=Sum)
    dfeat = DirectFeature(ft.Feature(agg_feat2, pd_es["sessions"]), pd_es['log'])
    times = [datetime(2011, 4, 9, 10, 31, 19), datetime(2011, 4, 9, 11, 0, 0)]
    cutoff_time = pd.DataFrame({'time': times, 'instance_id': [0, 2]})
    feature_matrix = calculate_feature_matrix([dfeat],
                                              pd_es,
                                              approximate=Timedelta(10, 's'),
                                              cutoff_time=cutoff_time)
    assert feature_matrix[dfeat.get_name()].tolist() == [7, 10]


def test_empty_path_approximate_full(pd_es):
    pd_es['sessions'].df['customer_id'] = pd.Series([np.nan, np.nan, np.nan, 1, 1, 2], dtype="category")
    agg_feat = ft.Feature(pd_es['log']['id'], parent_entity=pd_es['sessions'], primitive=Count)
    agg_feat2 = ft.Feature(agg_feat, parent_entity=pd_es['customers'], primitive=Sum)
    dfeat = DirectFeature(agg_feat2, pd_es['sessions'])
    times = [datetime(2011, 4, 9, 10, 31, 19), datetime(2011, 4, 9, 11, 0, 0)]
    cutoff_time = pd.DataFrame({'time': times, 'instance_id': [0, 2]})
    feature_matrix = calculate_feature_matrix([dfeat, agg_feat],
                                              pd_es,
                                              approximate=Timedelta(10, 's'),
                                              cutoff_time=cutoff_time)
    vals1 = feature_matrix[dfeat.get_name()].tolist()
    assert np.isnan(vals1[0])
    assert np.isnan(vals1[1])
    assert feature_matrix[agg_feat.get_name()].tolist() == [5, 1]

# todo: do we need to test this situation?
# def test_empty_path_approximate_partial(pd_es):
#     pd_es = copy.deepcopy(pd_es)
#     pd_es['sessions'].df['customer_id'] = pd.Categorical([0, 0, np.nan, 1, 1, 2])
#     agg_feat = ft.Feature(pd_es['log']['id'], parent_entity=pd_es['sessions'], primitive=Count)
#     agg_feat2 = ft.Feature(agg_feat, parent_entity=pd_es['customers'], primitive=Sum)
#     dfeat = DirectFeature(agg_feat2, pd_es['sessions'])
#     times = [datetime(2011, 4, 9, 10, 31, 19), datetime(2011, 4, 9, 11, 0, 0)]
#     cutoff_time = pd.DataFrame({'time': times, 'instance_id': [0, 2]})
#     feature_matrix = calculate_feature_matrix([dfeat, agg_feat],
#                                               pd_es,
#                                               approximate=Timedelta(10, 's'),
#                                               cutoff_time=cutoff_time)
#     vals1 = feature_matrix[dfeat.get_name()].tolist()
#     assert vals1[0] == 7
#     assert np.isnan(vals1[1])
#     assert feature_matrix[agg_feat.get_name()].tolist() == [5, 1]


def test_approx_base_feature_is_also_first_class_feature(pd_es):
    log_to_products = DirectFeature(pd_es['products']['rating'], pd_es['log'])
    # This should still be computed properly
    agg_feat = ft.Feature(log_to_products, parent_entity=pd_es['sessions'], primitive=Min)
    customer_agg_feat = ft.Feature(agg_feat, parent_entity=pd_es['customers'], primitive=Sum)
    # This is to be approximated
    sess_to_cust = DirectFeature(customer_agg_feat, pd_es['sessions'])
    times = [datetime(2011, 4, 9, 10, 31, 19), datetime(2011, 4, 9, 11, 0, 0)]
    cutoff_time = pd.DataFrame({'time': times, 'instance_id': [0, 2]})
    feature_matrix = calculate_feature_matrix([sess_to_cust, agg_feat],
                                              pd_es,
                                              approximate=Timedelta(10, 's'),
                                              cutoff_time=cutoff_time)
    vals1 = feature_matrix[sess_to_cust.get_name()].tolist()
    assert vals1 == [8.5, 7]
    vals2 = feature_matrix[agg_feat.get_name()].tolist()
    assert vals2 == [4, 1.5]


def test_approximate_time_split_returns_the_same_result(pd_es):
    agg_feat = ft.Feature(pd_es['log']['id'], parent_entity=pd_es['sessions'], primitive=Count)
    agg_feat2 = ft.Feature(agg_feat, parent_entity=pd_es['customers'], primitive=Sum)
    dfeat = DirectFeature(agg_feat2, pd_es['sessions'])

    cutoff_df = pd.DataFrame({'time': [pd.Timestamp('2011-04-09 10:07:30'),
                                       pd.Timestamp('2011-04-09 10:07:40')],
                              'instance_id': [0, 0]})

    feature_matrix_at_once = calculate_feature_matrix([dfeat, agg_feat],
                                                      pd_es,
                                                      approximate=Timedelta(10, 's'),
                                                      cutoff_time=cutoff_df)
    divided_matrices = []
    separate_cutoff = [cutoff_df.iloc[0:1], cutoff_df.iloc[1:]]
    # Make sure indexes are different
    # Not that this step is unecessary and done to showcase the issue here
    separate_cutoff[0].index = [0]
    separate_cutoff[1].index = [1]
    for ct in separate_cutoff:
        fm = calculate_feature_matrix([dfeat, agg_feat],
                                      pd_es,
                                      approximate=Timedelta(10, 's'),
                                      cutoff_time=ct)
        divided_matrices.append(fm)
    feature_matrix_from_split = pd.concat(divided_matrices)
    assert feature_matrix_from_split.shape == feature_matrix_at_once.shape
    for i1, i2 in zip(feature_matrix_at_once.index, feature_matrix_from_split.index):
        assert (pd.isnull(i1) and pd.isnull(i2)) or (i1 == i2)
    for c in feature_matrix_from_split:
        for i1, i2 in zip(feature_matrix_at_once[c], feature_matrix_from_split[c]):
            assert (pd.isnull(i1) and pd.isnull(i2)) or (i1 == i2)


def test_approximate_returns_correct_empty_default_values(pd_es):
    agg_feat = ft.Feature(pd_es['log']['id'], parent_entity=pd_es['customers'], primitive=Count)
    dfeat = DirectFeature(agg_feat, pd_es['sessions'])

    cutoff_df = pd.DataFrame({'time': [pd.Timestamp('2011-04-08 11:00:00'),
                                       pd.Timestamp('2011-04-09 11:00:00')],
                              'instance_id': [0, 0]})

    fm = calculate_feature_matrix([dfeat],
                                  pd_es,
                                  approximate=Timedelta(10, 's'),
                                  cutoff_time=cutoff_df)
    assert fm[dfeat.get_name()].tolist() == [0, 10]


# def test_approximate_deep_recurse(pd_es):
    # pd_es = pd_es
    # agg_feat = ft.Feature(pd_es['customers']['id'], parent_entity=pd_es[u'régions'], primitive=Count)
    # dfeat1 = DirectFeature(agg_feat, pd_es['sessions'])
    # agg_feat2 = Sum(dfeat1, pd_es['customers'])
    # dfeat2 = DirectFeature(agg_feat2, pd_es['sessions'])

    # agg_feat3 = ft.Feature(pd_es['log']['id'], parent_entity=pd_es['products'], primitive=Count)
    # dfeat3 = DirectFeature(agg_feat3, pd_es['log'])
    # agg_feat4 = Sum(dfeat3, pd_es['sessions'])

    # feature_matrix = calculate_feature_matrix([dfeat2, agg_feat4],
    #   pd_es,
    #                                          instance_ids=[0, 2],
    #                                          approximate=Timedelta(10, 's'),
    #                                          cutoff_time=[datetime(2011, 4, 9, 10, 31, 19),
    #                                                       datetime(2011, 4, 9, 11, 0, 0)])
    # # dfeat2 and agg_feat4 should both be approximated


def test_approximate_child_aggs_handled_correctly(pd_es):
    agg_feat = ft.Feature(pd_es['customers']['id'], parent_entity=pd_es[u'régions'], primitive=Count)
    dfeat = DirectFeature(agg_feat, pd_es['customers'])
    agg_feat_2 = ft.Feature(pd_es['log']['value'], parent_entity=pd_es['customers'], primitive=Sum)
    cutoff_df = pd.DataFrame({'time': [pd.Timestamp('2011-04-08 10:30:00'),
                                       pd.Timestamp('2011-04-09 10:30:06')],
                              'instance_id': [0, 0]})

    fm = calculate_feature_matrix([dfeat],
                                  pd_es,
                                  approximate=Timedelta(10, 's'),
                                  cutoff_time=cutoff_df)
    fm_2 = calculate_feature_matrix([dfeat, agg_feat_2],
                                    pd_es,
                                    approximate=Timedelta(10, 's'),
                                    cutoff_time=cutoff_df)
    assert fm[dfeat.get_name()].tolist() == [2, 3]
    assert fm_2[agg_feat_2.get_name()].tolist() == [0, 5]


def test_cutoff_time_naming(es):
    agg_feat = ft.Feature(es['customers']['id'], parent_entity=es[u'régions'], primitive=Count)
    dfeat = DirectFeature(agg_feat, es['customers'])
    cutoff_df = pd.DataFrame({'time': [pd.Timestamp('2011-04-08 10:30:00'),
                                       pd.Timestamp('2011-04-09 10:30:06')],
                              'instance_id': [0, 0]})
    cutoff_df_index_name = cutoff_df.rename(columns={"instance_id": "id"})
    cutoff_df_wrong_index_name = cutoff_df.rename(columns={"instance_id": "wrong_id"})
    cutoff_df_wrong_time_name = cutoff_df.rename(columns={"time": "cutoff_time"})

    fm1 = calculate_feature_matrix([dfeat], es, cutoff_time=cutoff_df)
    if isinstance(fm1, dd.DataFrame):
        fm1 = fm1.compute().set_index('id').sort_index()
    fm2 = calculate_feature_matrix([dfeat], es, cutoff_time=cutoff_df_index_name)
    if isinstance(fm2, dd.DataFrame):
        fm2 = fm2.compute().set_index('id').sort_index()
    assert all((fm1 == fm2.values).values)

    error_text = 'Cutoff time DataFrame must contain a column with either the same name' \
                 ' as the target entity index or a column named "instance_id"'
    with pytest.raises(AttributeError, match=error_text):
        calculate_feature_matrix([dfeat], es, cutoff_time=cutoff_df_wrong_index_name)

    time_error_text = 'Cutoff time DataFrame must contain a column with either the same name' \
                      ' as the target entity time_index or a column named "time"'
    with pytest.raises(AttributeError, match=time_error_text):
        calculate_feature_matrix([dfeat], es, cutoff_time=cutoff_df_wrong_time_name)


# TODO: order doesn't match, but output matches
# TODO: split out approximate test into seperate test for only pandas
def test_cutoff_time_extra_columns(es):
    if any(isinstance(entity.df, dd.DataFrame) for entity in es.entities):
        pytest.xfail('Dask result not ordered')
    agg_feat = ft.Feature(es['customers']['id'], parent_entity=es[u'régions'], primitive=Count)
    dfeat = DirectFeature(agg_feat, es['customers'])

    cutoff_df = pd.DataFrame({'time': [pd.Timestamp('2011-04-09 10:30:06'),
                                       pd.Timestamp('2011-04-09 10:30:03'),
                                       pd.Timestamp('2011-04-08 10:30:00')],
                              'instance_id': [0, 1, 0],
                              'label': [True, True, False]},
                             columns=['time', 'instance_id', 'label'])
    fm = calculate_feature_matrix([dfeat], es, cutoff_time=cutoff_df)
    if isinstance(fm, dd.DataFrame):
        fm = fm.compute()
    # check column was added to end of matrix
    assert 'label' == fm.columns[-1]

    assert (fm['label'].values == cutoff_df['label'].values).all()

    if any(isinstance(entity.df, pd.DataFrame) for entity in es.entities):
        fm_2 = calculate_feature_matrix([dfeat],
                                        es,
                                        cutoff_time=cutoff_df,
                                        approximate="2 days")
        # check column was added to end of matrix
        assert 'label' in fm_2.columns

        assert (fm_2['label'].values == cutoff_df['label'].values).all()


def test_instances_after_cutoff_time_removed(es):
    property_feature = ft.Feature(es['log']['id'], parent_entity=es['customers'], primitive=Count)
    cutoff_time = datetime(2011, 4, 8)
    fm = calculate_feature_matrix([property_feature],
                                  es,
                                  cutoff_time=cutoff_time,
                                  cutoff_time_in_index=True)
    if isinstance(fm, dd.DataFrame):
        fm = fm.compute().set_index('id')
        actual_ids = fm.index
    else:
        actual_ids = [id for (id, _) in fm.index]

    # Customer with id 1 should be removed
    assert set(actual_ids) == set([2, 0])


# TODO: Dask doesn't keep instance_id after cutoff
def test_instances_with_id_kept_after_cutoff(es):
    if any(isinstance(entity.df, dd.DataFrame) for entity in es.entities):
        pytest.xfail('Dask result not ordered, missing extra instances')
    property_feature = ft.Feature(es['log']['id'], parent_entity=es['customers'], primitive=Count)
    cutoff_time = datetime(2011, 4, 8)
    fm = calculate_feature_matrix([property_feature],
                                  es,
                                  instance_ids=[0, 1, 2],
                                  cutoff_time=cutoff_time,
                                  cutoff_time_in_index=True)

    # Customer #1 is after cutoff, but since it is included in instance_ids it
    # should be kept.
    if isinstance(fm, dd.DataFrame):
        fm = fm.compute().set_index('id')
        actual_ids = fm.index
    else:
        actual_ids = [id for (id, _) in fm.index]
    assert set(actual_ids) == set([0, 1, 2])


# TODO: Fails with Dask
# TODO: split out approximate portion into seperate test for pandas
def test_cfm_returns_original_time_indexes(es):
    if any(isinstance(entity.df, dd.DataFrame) for entity in es.entities):
        pytest.xfail('Dask result not ordered, indexes are lost due to not multiindexing')
    agg_feat = ft.Feature(es['customers']['id'], parent_entity=es[u'régions'], primitive=Count)
    dfeat = DirectFeature(agg_feat, es['customers'])
    agg_feat_2 = ft.Feature(es['sessions']['id'], parent_entity=es['customers'], primitive=Count)
    cutoff_df = pd.DataFrame({'time': [pd.Timestamp('2011-04-09 10:30:06'),
                                       pd.Timestamp('2011-04-09 10:30:03'),
                                       pd.Timestamp('2011-04-08 10:30:00')],
                              'instance_id': [0, 1, 0]})

    # no approximate
    fm = calculate_feature_matrix([dfeat],
                                  es, cutoff_time=cutoff_df,
                                  cutoff_time_in_index=True)
    if isinstance(fm, dd.DataFrame):
        fm = fm.compute().set_index('id')
        instance_level_vals = fm.index
        # Dask doesn't return time (doesn't support multi-index)
        time_level_vals = []
    else:
        instance_level_vals = fm.index.get_level_values(0).values
        time_level_vals = fm.index.get_level_values(1).values
    assert (instance_level_vals == cutoff_df['instance_id'].values).all()
    assert (time_level_vals == cutoff_df['time'].values).all()

    # skip approximate for Dask
    if any(isinstance(entity.df, pd.DataFrame) for entity in es.entities):
        # approximate, in different windows, no unapproximated aggs
        fm2 = calculate_feature_matrix([dfeat], es, cutoff_time=cutoff_df,
                                       cutoff_time_in_index=True, approximate="1 m")
        instance_level_vals = fm2.index.get_level_values(0).values
        time_level_vals = fm2.index.get_level_values(1).values
        assert (instance_level_vals == cutoff_df['instance_id'].values).all()
        assert (time_level_vals == cutoff_df['time'].values).all()

        # approximate, in different windows, unapproximated aggs
        fm2 = calculate_feature_matrix([dfeat, agg_feat_2], es, cutoff_time=cutoff_df,
                                       cutoff_time_in_index=True, approximate="1 m")
        instance_level_vals = fm2.index.get_level_values(0).values
        time_level_vals = fm2.index.get_level_values(1).values
        assert (instance_level_vals == cutoff_df['instance_id'].values).all()
        assert (time_level_vals == cutoff_df['time'].values).all()

        # approximate, in same window, no unapproximated aggs
        fm3 = calculate_feature_matrix([dfeat], es, cutoff_time=cutoff_df,
                                       cutoff_time_in_index=True, approximate="2 d")
        instance_level_vals = fm3.index.get_level_values(0).values
        time_level_vals = fm3.index.get_level_values(1).values
        assert (instance_level_vals == cutoff_df['instance_id'].values).all()
        assert (time_level_vals == cutoff_df['time'].values).all()

        # approximate, in same window, unapproximated aggs
        fm3 = calculate_feature_matrix([dfeat, agg_feat_2], es, cutoff_time=cutoff_df,
                                       cutoff_time_in_index=True, approximate="2 d")
        instance_level_vals = fm3.index.get_level_values(0).values
        time_level_vals = fm3.index.get_level_values(1).values
        assert (instance_level_vals == cutoff_df['instance_id'].values).all()
        assert (time_level_vals == cutoff_df['time'].values).all()


def test_dask_kwargs(pd_es):
    times = list([datetime(2011, 4, 9, 10, 30, i * 6) for i in range(5)] +
                 [datetime(2011, 4, 9, 10, 31, i * 9) for i in range(4)] +
                 [datetime(2011, 4, 9, 10, 40, 0)] +
                 [datetime(2011, 4, 10, 10, 40, i) for i in range(2)] +
                 [datetime(2011, 4, 10, 10, 41, i * 3) for i in range(3)] +
                 [datetime(2011, 4, 10, 11, 10, i * 3) for i in range(2)])
    labels = [False] * 3 + [True] * 2 + [False] * 9 + [True] + [False] * 2
    cutoff_time = pd.DataFrame({'time': times, 'instance_id': range(17)})
    property_feature = IdentityFeature(pd_es['log']['value']) > 10

    with cluster() as (scheduler, [a, b]):
        dkwargs = {'cluster': scheduler['address']}
        feature_matrix = calculate_feature_matrix([property_feature],
                                                  entityset=pd_es,
                                                  cutoff_time=cutoff_time,
                                                  verbose=True,
                                                  chunk_size=.13,
                                                  dask_kwargs=dkwargs,
                                                  approximate='1 hour')

    assert (feature_matrix[property_feature.get_name()] == labels).values.all()


def test_dask_persisted_es(pd_es, capsys):
    times = list([datetime(2011, 4, 9, 10, 30, i * 6) for i in range(5)] +
                 [datetime(2011, 4, 9, 10, 31, i * 9) for i in range(4)] +
                 [datetime(2011, 4, 9, 10, 40, 0)] +
                 [datetime(2011, 4, 10, 10, 40, i) for i in range(2)] +
                 [datetime(2011, 4, 10, 10, 41, i * 3) for i in range(3)] +
                 [datetime(2011, 4, 10, 11, 10, i * 3) for i in range(2)])
    labels = [False] * 3 + [True] * 2 + [False] * 9 + [True] + [False] * 2
    cutoff_time = pd.DataFrame({'time': times, 'instance_id': range(17)})
    property_feature = IdentityFeature(pd_es['log']['value']) > 10

    with cluster() as (scheduler, [a, b]):
        dkwargs = {'cluster': scheduler['address']}
        feature_matrix = calculate_feature_matrix([property_feature],
                                                  entityset=pd_es,
                                                  cutoff_time=cutoff_time,
                                                  verbose=True,
                                                  chunk_size=.13,
                                                  dask_kwargs=dkwargs,
                                                  approximate='1 hour')
        assert (feature_matrix[property_feature.get_name()] == labels).values.all()
        feature_matrix = calculate_feature_matrix([property_feature],
                                                  entityset=pd_es,
                                                  cutoff_time=cutoff_time,
                                                  verbose=True,
                                                  chunk_size=.13,
                                                  dask_kwargs=dkwargs,
                                                  approximate='1 hour')
        captured = capsys.readouterr()
        assert "Using EntitySet persisted on the cluster as dataset " in captured[0]
        assert (feature_matrix[property_feature.get_name()] == labels).values.all()


class TestCreateClientAndCluster(object):
    def test_user_cluster_as_string(self, monkeypatch):
        monkeypatch.setattr(utils, "get_client_cluster",
                            get_mock_client_cluster)
        # cluster in dask_kwargs case
        client, cluster = create_client_and_cluster(n_jobs=2,
                                                    dask_kwargs={'cluster': 'tcp://127.0.0.1:54321'},
                                                    entityset_size=1)
        assert cluster == 'tcp://127.0.0.1:54321'

    def test_cluster_creation(self, monkeypatch):
        total_memory = psutil.virtual_memory().total
        monkeypatch.setattr(utils, "get_client_cluster",
                            get_mock_client_cluster)
        try:
            cpus = len(psutil.Process().cpu_affinity())
        except AttributeError:
            cpus = psutil.cpu_count()

        # jobs < tasks case
        client, cluster = create_client_and_cluster(n_jobs=2,
                                                    dask_kwargs={},
                                                    entityset_size=1)
        num_workers = min(cpus, 2)
        memory_limit = int(total_memory / float(num_workers))
        assert cluster == (min(cpus, 2), 1, None, memory_limit)
        # jobs > tasks case
        match = r'.*workers requested, but only .* workers created'
        with pytest.warns(UserWarning, match=match) as record:
            client, cluster = create_client_and_cluster(n_jobs=1000,
                                                        dask_kwargs={'diagnostics_port': 8789},
                                                        entityset_size=1)
        assert len(record) == 1

        num_workers = cpus
        memory_limit = int(total_memory / float(num_workers))
        assert cluster == (num_workers, 1, 8789, memory_limit)

        # dask_kwargs sets memory limit
        client, cluster = create_client_and_cluster(n_jobs=2,
                                                    dask_kwargs={'diagnostics_port': 8789,
                                                                 'memory_limit': 1000},
                                                    entityset_size=1)
        num_workers = min(cpus, 2)
        assert cluster == (num_workers, 1, 8789, 1000)

    def test_not_enough_memory(self, monkeypatch):
        total_memory = psutil.virtual_memory().total
        monkeypatch.setattr(utils, "get_client_cluster",
                            get_mock_client_cluster)
        # errors if not enough memory for each worker to store the entityset
        with pytest.raises(ValueError, match=''):
            create_client_and_cluster(n_jobs=1,
                                      dask_kwargs={},
                                      entityset_size=total_memory * 2)

        # does not error even if worker memory is less than 2x entityset size
        create_client_and_cluster(n_jobs=1,
                                  dask_kwargs={},
                                  entityset_size=total_memory * .75)


def test_parallel_failure_raises_correct_error(pd_es):
    times = list([datetime(2011, 4, 9, 10, 30, i * 6) for i in range(5)] +
                 [datetime(2011, 4, 9, 10, 31, i * 9) for i in range(4)] +
                 [datetime(2011, 4, 9, 10, 40, 0)] +
                 [datetime(2011, 4, 10, 10, 40, i) for i in range(2)] +
                 [datetime(2011, 4, 10, 10, 41, i * 3) for i in range(3)] +
                 [datetime(2011, 4, 10, 11, 10, i * 3) for i in range(2)])
    cutoff_time = pd.DataFrame({'time': times, 'instance_id': range(17)})
    property_feature = IdentityFeature(pd_es['log']['value']) > 10

    error_text = 'Need at least one worker'
    with pytest.raises(AssertionError, match=error_text):
        calculate_feature_matrix([property_feature],
                                 entityset=pd_es,
                                 cutoff_time=cutoff_time,
                                 verbose=True,
                                 chunk_size=.13,
                                 n_jobs=0,
                                 approximate='1 hour')


def test_warning_not_enough_chunks(pd_es, capsys):
    property_feature = IdentityFeature(pd_es['log']['value']) > 10

    with cluster(nworkers=3) as (scheduler, [a, b, c]):
        dkwargs = {'cluster': scheduler['address']}
        calculate_feature_matrix([property_feature],
                                 entityset=pd_es,
                                 chunk_size=.5,
                                 verbose=True,
                                 dask_kwargs=dkwargs)

    captured = capsys.readouterr()
    pattern = r'Fewer chunks \([0-9]+\), than workers \([0-9]+\) consider reducing the chunk size'
    assert re.search(pattern, captured.out) is not None


def test_n_jobs():
    try:
        cpus = len(psutil.Process().cpu_affinity())
    except AttributeError:
        cpus = psutil.cpu_count()

    assert n_jobs_to_workers(1) == 1
    assert n_jobs_to_workers(-1) == cpus
    assert n_jobs_to_workers(cpus) == cpus
    assert n_jobs_to_workers((cpus + 1) * -1) == 1
    if cpus > 1:
        assert n_jobs_to_workers(-2) == cpus - 1

    error_text = 'Need at least one worker'
    with pytest.raises(AssertionError, match=error_text):
        n_jobs_to_workers(0)


# TODO: add dask version of int_es
def test_integer_time_index(int_es):
    times = list(range(8, 18)) + list(range(19, 26))
    labels = [False] * 3 + [True] * 2 + [False] * 9 + [True] + [False] * 2
    cutoff_df = pd.DataFrame({'time': times, 'instance_id': range(17)})
    property_feature = IdentityFeature(int_es['log']['value']) > 10

    feature_matrix = calculate_feature_matrix([property_feature],
                                              int_es,
                                              cutoff_time=cutoff_df,
                                              cutoff_time_in_index=True)

    time_level_vals = feature_matrix.index.get_level_values(1).values
    sorted_df = cutoff_df.sort_values(['time', 'instance_id'], kind='mergesort')
    assert (time_level_vals == sorted_df['time'].values).all()
    assert (feature_matrix[property_feature.get_name()] == labels).values.all()


# TODO: add dask version of int_es
def test_integer_time_index_datetime_cutoffs(int_es):
    times = [datetime.now()] * 17
    cutoff_df = pd.DataFrame({'time': times, 'instance_id': range(17)})
    property_feature = IdentityFeature(int_es['log']['value']) > 10

    error_text = "cutoff_time times must be numeric: try casting via "\
        "pd\\.to_numeric\\(cutoff_time\\['time'\\]\\)"
    with pytest.raises(TypeError, match=error_text):
        calculate_feature_matrix([property_feature],
                                 int_es,
                                 cutoff_time=cutoff_df,
                                 cutoff_time_in_index=True)


# TODO: add Dask version of int_es
def test_integer_time_index_passes_extra_columns(int_es):
    times = list(range(8, 18)) + list(range(19, 23)) + [25, 24, 23]
    labels = [False] * 3 + [True] * 2 + [False] * 9 + [False] * 2 + [True]
    instances = [0, 1, 2, 3, 4, 5, 6, 7, 8, 9, 10, 11, 12, 13, 16, 15, 14]
    cutoff_df = pd.DataFrame({'time': times,
                              'instance_id': instances,
                              'labels': labels})
    cutoff_df = cutoff_df[['time', 'instance_id', 'labels']]
    property_feature = IdentityFeature(int_es['log']['value']) > 10

    fm = calculate_feature_matrix([property_feature],
                                  int_es,
                                  cutoff_time=cutoff_df,
                                  cutoff_time_in_index=True)

    assert (fm[property_feature.get_name()] == fm['labels']).all()


# TODO: add Dask version of int_es
def test_integer_time_index_mixed_cutoff(int_es):
    times_dt = list(range(8, 17)) + [datetime(2011, 1, 1), 19, 20, 21, 22, 25, 24, 23]
    labels = [False] * 3 + [True] * 2 + [False] * 9 + [False] * 2 + [True]
    instances = [0, 1, 2, 3, 4, 5, 6, 7, 8, 9, 10, 11, 12, 13, 16, 15, 14]
    cutoff_df = pd.DataFrame({'time': times_dt,
                              'instance_id': instances,
                              'labels': labels})
    cutoff_df = cutoff_df[['time', 'instance_id', 'labels']]
    property_feature = IdentityFeature(int_es['log']['value']) > 10

    error_text = 'cutoff_time times must be.*try casting via.*'
    with pytest.raises(TypeError, match=error_text):
        calculate_feature_matrix([property_feature],
                                 int_es,
                                 cutoff_time=cutoff_df)

    times_str = list(range(8, 17)) + ["foobar", 19, 20, 21, 22, 25, 24, 23]
    cutoff_df['time'] = times_str
    with pytest.raises(TypeError, match=error_text):
        calculate_feature_matrix([property_feature],
                                 int_es,
                                 cutoff_time=cutoff_df)

    times_date_str = list(range(8, 17)) + ['2018-04-02', 19, 20, 21, 22, 25, 24, 23]
    cutoff_df['time'] = times_date_str
    with pytest.raises(TypeError, match=error_text):
        calculate_feature_matrix([property_feature],
                                 int_es,
                                 cutoff_time=cutoff_df)

    times_int_str = [0, 1, 2, 3, 4, 5, '6', 7, 8, 9, 9, 10, 11, 12, 15, 14, 13]
    times_int_str = list(range(8, 17)) + ['17', 19, 20, 21, 22, 25, 24, 23]
    cutoff_df['time'] = times_int_str
    # calculate_feature_matrix should convert time column to ints successfully here
    with pytest.raises(TypeError, match=error_text):
        calculate_feature_matrix([property_feature],
                                 int_es,
                                 cutoff_time=cutoff_df)


def test_datetime_index_mixed_cutoff(es):
    times = list([datetime(2011, 4, 9, 10, 30, i * 6) for i in range(5)] +
                 [datetime(2011, 4, 9, 10, 31, i * 9) for i in range(4)] +
                 [17] +
                 [datetime(2011, 4, 10, 10, 40, i) for i in range(2)] +
                 [datetime(2011, 4, 10, 10, 41, i * 3) for i in range(3)] +
                 [datetime(2011, 4, 10, 11, 10, i * 3) for i in range(2)])
    labels = [False] * 3 + [True] * 2 + [False] * 9 + [False] * 2 + [True]
    instances = [0, 1, 2, 3, 4, 5, 6, 7, 8, 9, 10, 11, 12, 13, 16, 15, 14]
    cutoff_df = pd.DataFrame({'time': times,
                              'instance_id': instances,
                              'labels': labels})
    cutoff_df = cutoff_df[['time', 'instance_id', 'labels']]
    property_feature = IdentityFeature(es['log']['value']) > 10

    error_text = 'cutoff_time times must be.*try casting via.*'
    with pytest.raises(TypeError, match=error_text):
        calculate_feature_matrix([property_feature],
                                 es,
                                 cutoff_time=cutoff_df)

    times[9] = "foobar"
    cutoff_df['time'] = times
    with pytest.raises(TypeError, match=error_text):
        calculate_feature_matrix([property_feature],
                                 es,
                                 cutoff_time=cutoff_df)

    cutoff_df['time'].iloc[9] = '2018-04-02 18:50:45.453216'
    with pytest.raises(TypeError, match=error_text):
        calculate_feature_matrix([property_feature],
                                 es,
                                 cutoff_time=cutoff_df)

    times[9] = '17'
    cutoff_df['time'] = times
    with pytest.raises(TypeError, match=error_text):
        calculate_feature_matrix([property_feature],
                                 es,
                                 cutoff_time=cutoff_df)


def test_string_time_values_in_cutoff_time(es):
    times = ['2011-04-09 10:31:27', '2011-04-09 10:30:18']
    cutoff_time = pd.DataFrame({'time': times, 'instance_id': [0, 0]})
    agg_feature = ft.Feature(es['log']['value'], parent_entity=es['customers'], primitive=Sum)

    error_text = 'cutoff_time times must be.*try casting via.*'
    with pytest.raises(TypeError, match=error_text):
        calculate_feature_matrix([agg_feature], es, cutoff_time=cutoff_time)


@pytest.fixture
def pd_mock_customer():
    return ft.demo.load_mock_customer(return_entityset=True, random_seed=0)


@pytest.fixture
def dd_mock_customer(pd_mock_customer):
    dd_mock_customer = copy.deepcopy(pd_mock_customer)
    for entity in dd_mock_customer.entities:
        entity.df = dd.from_pandas(entity.df.reset_index(drop=True), npartitions=4)
    return dd_mock_customer


@pytest.fixture(params=['pd_mock_customer', 'dd_mock_customer'])
def mock_customer(request):
    return request.getfixturevalue(request.param)


# TODO: Dask version fails (feature matrix is empty)
def test_no_data_for_cutoff_time(mock_customer):
    if any(isinstance(entity.df, dd.DataFrame) for entity in mock_customer.entities):
        pytest.xfail('Dask version fails, returned feature matrix is empty')
    es = mock_customer
    cutoff_times = pd.DataFrame({"customer_id": [4],
                                 "time": pd.Timestamp('2011-04-08 20:08:13')})

    trans_per_session = ft.Feature(es["transactions"]["transaction_id"], parent_entity=es["sessions"], primitive=Count)
    trans_per_customer = ft.Feature(es["transactions"]["transaction_id"], parent_entity=es["customers"], primitive=Count)
    features = [trans_per_customer, ft.Feature(trans_per_session, parent_entity=es["customers"], primitive=Max)]

    fm = ft.calculate_feature_matrix(features, entityset=es, cutoff_time=cutoff_times)
    if isinstance(fm, dd.DataFrame):
        fm = fm.compute().set_index('customer_id')

    # due to default values for each primitive
    # count will be 0, but max will nan
    np.testing.assert_array_equal(fm.values, [[0, np.nan]])


# adding missing instances not supported in Dask
def test_instances_not_in_data(pd_es):
    last_instance = max(pd_es['log'].df.index.values)
    instances = list(range(last_instance + 1, last_instance + 11))
    identity_feature = IdentityFeature(pd_es['log']['value'])
    property_feature = identity_feature > 10
    agg_feat = AggregationFeature(pd_es['log']['value'],
                                  parent_entity=pd_es["sessions"],
                                  primitive=Max)
    direct_feature = DirectFeature(agg_feat, pd_es["log"])
    features = [identity_feature, property_feature, direct_feature]
    fm = calculate_feature_matrix(features, entityset=pd_es, instance_ids=instances)
    assert all(fm.index.values == instances)
    for column in fm.columns:
        assert fm[column].isnull().all()

    fm = calculate_feature_matrix(features,
                                  entityset=pd_es,
                                  instance_ids=instances,
                                  approximate="730 days")
    assert all(fm.index.values == instances)
    for column in fm.columns:
        assert fm[column].isnull().all()


def test_some_instances_not_in_data(pd_es):
    a_time = datetime(2011, 4, 10, 10, 41, 9)  # only valid data
    b_time = datetime(2011, 4, 10, 11, 10, 5)  # some missing data
    c_time = datetime(2011, 4, 10, 12, 0, 0)  # all missing data

    times = [a_time, b_time, a_time, a_time, b_time, b_time] + [c_time] * 4
    cutoff_time = pd.DataFrame({"instance_id": list(range(12, 22)),
                                "time": times})
    identity_feature = IdentityFeature(pd_es['log']['value'])
    property_feature = identity_feature > 10
    agg_feat = AggregationFeature(pd_es['log']['value'],
                                  parent_entity=pd_es["sessions"],
                                  primitive=Max)
    direct_feature = DirectFeature(agg_feat, pd_es["log"])
    features = [identity_feature, property_feature, direct_feature]
    fm = calculate_feature_matrix(features,
                                  entityset=pd_es,
                                  cutoff_time=cutoff_time)
    ifeat_answer = [0, 7, 14, np.nan] + [np.nan] * 6
    prop_answer = [0, 0, 1, np.nan, 0] + [np.nan] * 5
    dfeat_answer = [14, 14, 14, np.nan] + [np.nan] * 6

    assert all(fm.index.values == cutoff_time["instance_id"].values)
    for x, y in zip(fm.columns, [ifeat_answer, prop_answer, dfeat_answer]):
        np.testing.assert_array_equal(fm[x], y)

    fm = calculate_feature_matrix(features,
                                  entityset=pd_es,
                                  cutoff_time=cutoff_time,
                                  approximate="5 seconds")

    dfeat_answer[0] = 7  # approximate calculated before 14 appears
    dfeat_answer[2] = 7  # approximate calculated before 14 appears
    prop_answer[3] = 0  # no_unapproximated_aggs code ignores cutoff time

    assert all(fm.index.values == cutoff_time["instance_id"].values)
    for x, y in zip(fm.columns, [ifeat_answer, prop_answer, dfeat_answer]):
        np.testing.assert_array_equal(fm[x], y)


def test_handle_chunk_size():
    total_size = 100

    # user provides no chunk size
    assert _handle_chunk_size(None, total_size) is None

    # user provides fractional size
    assert _handle_chunk_size(.1, total_size) == total_size * .1
    assert _handle_chunk_size(.001, total_size) == 1  # rounds up
    assert _handle_chunk_size(.345, total_size) == 35  # rounds up

    # user provides absolute size
    assert _handle_chunk_size(1, total_size) == 1
    assert _handle_chunk_size(100, total_size) == 100
    assert isinstance(_handle_chunk_size(100.0, total_size), int)

    # test invalid cases
    with pytest.raises(AssertionError, match="Chunk size must be greater than 0"):
        _handle_chunk_size(0, total_size)

    with pytest.raises(AssertionError, match="Chunk size must be greater than 0"):
        _handle_chunk_size(-1, total_size)


def test_chunk_dataframe_groups():
    df = pd.DataFrame({
        "group": [1, 1, 1, 1, 2, 2, 3]
    })

    grouped = df.groupby("group")
    chunked_grouped = _chunk_dataframe_groups(grouped, 2)

    # test group larger than chunk size gets split up
    first = next(chunked_grouped)
    assert first[0] == 1 and first[1].shape[0] == 2
    second = next(chunked_grouped)
    assert second[0] == 1 and second[1].shape[0] == 2

    # test that equal to and less than chunk size stays together
    third = next(chunked_grouped)
    assert third[0] == 2 and third[1].shape[0] == 2
    fourth = next(chunked_grouped)
    assert fourth[0] == 3 and fourth[1].shape[0] == 1


# TODO: split out cluster tests into seperate test for pandas
def test_calls_progress_callback(mock_customer):
    class MockProgressCallback:
        def __init__(self):
            self.progress_history = []
            self.total_update = 0
            self.total_progress_percent = 0

        def __call__(self, update, progress_percent, time_elapsed):
            self.total_update += update
            self.total_progress_percent = progress_percent
            self.progress_history.append(progress_percent)

    mock_progress_callback = MockProgressCallback()

    es = mock_customer

    # make sure to calculate features that have different paths to same base feature
    trans_per_session = ft.Feature(es["transactions"]["transaction_id"], parent_entity=es["sessions"], primitive=Count)
    trans_per_customer = ft.Feature(es["transactions"]["transaction_id"], parent_entity=es["customers"], primitive=Count)
    features = [trans_per_session, ft.Feature(trans_per_customer, entity=es["sessions"])]
    ft.calculate_feature_matrix(features, entityset=es, progress_callback=mock_progress_callback)

    # second to last entry is the last update from feature calculation
    assert np.isclose(mock_progress_callback.progress_history[-2], FEATURE_CALCULATION_PERCENTAGE * 100)
    assert np.isclose(mock_progress_callback.total_update, 100.0)
    assert np.isclose(mock_progress_callback.total_progress_percent, 100.0)

    # test with multiple jobs, pandas only
    if any(isinstance(entity.df, pd.DataFrame) for entity in es.entities):
        mock_progress_callback = MockProgressCallback()

        with cluster() as (scheduler, [a, b]):
            dkwargs = {'cluster': scheduler['address']}
            ft.calculate_feature_matrix(features,
                                        entityset=es,
                                        progress_callback=mock_progress_callback,
                                        dask_kwargs=dkwargs)

        assert np.isclose(mock_progress_callback.total_update, 100.0)
        assert np.isclose(mock_progress_callback.total_progress_percent, 100.0)<|MERGE_RESOLUTION|>--- conflicted
+++ resolved
@@ -287,15 +287,10 @@
 
 # TODO: fails with dask entitysets
 def test_cfm_duplicated_index_in_cutoff_time(es):
-<<<<<<< HEAD
     if any(isinstance(entity.df, dd.DataFrame) for entity in es.entities):
         pytest.xfail('Dask result not ordered, missing duplicates')
-    times = [pd.datetime(2011, 4, 1), pd.datetime(2011, 5, 1),
-             pd.datetime(2011, 4, 1), pd.datetime(2011, 5, 1)]
-=======
     times = [datetime(2011, 4, 1), datetime(2011, 5, 1),
              datetime(2011, 4, 1), datetime(2011, 5, 1)]
->>>>>>> ec7bcffa
 
     instances = [1, 1, 2, 2]
     property_feature = ft.Feature(es['log']['value']) > 10
