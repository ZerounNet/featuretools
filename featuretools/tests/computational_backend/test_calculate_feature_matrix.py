import os
import re
import shutil
from datetime import datetime
from itertools import combinations
from random import randint

import composeml as cp
import numpy as np
import pandas as pd
import psutil
import pytest
from dask import dataframe as dd
from distributed.utils_test import cluster

import featuretools as ft
from featuretools import EntitySet, Timedelta, calculate_feature_matrix, dfs
from featuretools.computational_backends import utils
from featuretools.computational_backends.calculate_feature_matrix import (
    FEATURE_CALCULATION_PERCENTAGE,
    _chunk_dataframe_groups,
    _handle_chunk_size,
    scatter_warning
)
from featuretools.computational_backends.utils import (
    bin_cutoff_times,
    create_client_and_cluster,
    n_jobs_to_workers
)
from featuretools.feature_base import (
    AggregationFeature,
    DirectFeature,
    IdentityFeature
)
from featuretools.primitives import Count, Max, Min, Percentile, Sum
from featuretools.tests.testing_utils import (
    backward_path,
    get_mock_client_cluster
)


def test_scatter_warning():
    match = r'EntitySet was only scattered to .* out of .* workers'
    with pytest.warns(UserWarning, match=match) as record:
        scatter_warning(1, 2)
    assert len(record) == 1


def test_calc_feature_matrix(es):
    times = list([datetime(2011, 4, 9, 10, 30, i * 6) for i in range(5)] +
                 [datetime(2011, 4, 9, 10, 31, i * 9) for i in range(4)] +
                 [datetime(2011, 4, 9, 10, 40, 0)] +
                 [datetime(2011, 4, 10, 10, 40, i) for i in range(2)] +
                 [datetime(2011, 4, 10, 10, 41, i * 3) for i in range(3)] +
                 [datetime(2011, 4, 10, 11, 10, i * 3) for i in range(2)])
    instances = range(17)
    cutoff_time = pd.DataFrame({'time': times, es['log'].index: instances})
    labels = [False] * 3 + [True] * 2 + [False] * 9 + [True] + [False] * 2

    property_feature = ft.Feature(es['log']['value']) > 10

    feature_matrix = calculate_feature_matrix([property_feature],
                                              es,
                                              cutoff_time=cutoff_time,
                                              verbose=True)

    assert (feature_matrix[property_feature.get_name()] == labels).values.all()

    error_text = 'features must be a non-empty list of features'
    with pytest.raises(AssertionError, match=error_text):
        feature_matrix = calculate_feature_matrix('features', es, cutoff_time=cutoff_time)

    with pytest.raises(AssertionError, match=error_text):
        feature_matrix = calculate_feature_matrix([], es, cutoff_time=cutoff_time)

    with pytest.raises(AssertionError, match=error_text):
        feature_matrix = calculate_feature_matrix([1, 2, 3], es, cutoff_time=cutoff_time)

    error_text = "cutoff_time times must be datetime type: try casting via "\
        "pd\\.to_datetime\\(cutoff_time\\['time'\\]\\)"
    with pytest.raises(TypeError, match=error_text):
        calculate_feature_matrix([property_feature],
                                 es,
                                 instance_ids=range(17),
                                 cutoff_time=17)

    error_text = 'cutoff_time must be a single value or DataFrame'
    with pytest.raises(TypeError, match=error_text):
        calculate_feature_matrix([property_feature],
                                 es,
                                 instance_ids=range(17),
                                 cutoff_time=times)

    cutoff_times_dup = pd.DataFrame({'time': [pd.datetime(2018, 3, 1),
                                              pd.datetime(2018, 3, 1)],
                                     es['log'].index: [1, 1]})

    error_text = 'Duplicated rows in cutoff time dataframe.'
    with pytest.raises(AssertionError, match=error_text):
        feature_matrix = calculate_feature_matrix([property_feature],
                                                  entityset=es,
                                                  cutoff_time=cutoff_times_dup)

    cutoff_reordered = cutoff_time.iloc[[-1, 10, 1]]  # 3 ids not ordered by cutoff time
    feature_matrix = calculate_feature_matrix([property_feature],
                                              es,
                                              cutoff_time=cutoff_reordered,
                                              verbose=True)

    assert all(feature_matrix.index == cutoff_reordered["id"].values)


def test_cfm_fails_dask_cutoff_time(es, dask_es):
    times = list([datetime(2011, 4, 9, 10, 30, i * 6) for i in range(5)] +
                 [datetime(2011, 4, 9, 10, 31, i * 9) for i in range(4)] +
                 [datetime(2011, 4, 9, 10, 40, 0)] +
                 [datetime(2011, 4, 10, 10, 40, i) for i in range(2)] +
                 [datetime(2011, 4, 10, 10, 41, i * 3) for i in range(3)] +
                 [datetime(2011, 4, 10, 11, 10, i * 3) for i in range(2)])
    instances = range(17)
    cutoff_time = pd.DataFrame({'time': times,
                                dask_es['log'].index: instances})
    cutoff_time = dd.from_pandas(cutoff_time, npartitions=4)

    property_feature = ft.Feature(es['log']['value']) > 10

    error_text = "cannot use Dask DataFrame for cutoff_time: "\
                 "cutoff_time must a single value or a Pandas DataFrame"
    with pytest.raises(TypeError, match=error_text):
        calculate_feature_matrix([property_feature],
                                 dask_es,
                                 cutoff_time=cutoff_time)


def test_cfm_compose(es):
    def label_func(df):
        return df['value'].sum() > 10

    lm = cp.LabelMaker(
        target_entity='id',
        time_index='datetime',
        labeling_function=label_func,
        window_size='1m'
    )

    labels = lm.search(
        es['log'].df,
        num_examples_per_instance=-1
    )

    property_feature = ft.Feature(es['log']['value']) > 10

    feature_matrix = calculate_feature_matrix([property_feature],
                                              es,
                                              cutoff_time=labels,
                                              verbose=True)

    assert (feature_matrix[property_feature.get_name()] == feature_matrix['label_func']).values.all()


def test_cfm_dask_compose(dask_es):
    def label_func(df):
        return df['value'].sum() > 10

    lm = cp.LabelMaker(
        target_entity='id',
        time_index='datetime',
        labeling_function=label_func,
        window_size='3m'
    )

    labels = lm.search(
        dask_es['log'].df.compute(),
        num_examples_per_instance=-1
    )

    property_feature = ft.Feature(dask_es['log']['value']) > 10

    feature_matrix = calculate_feature_matrix([property_feature],
                                              dask_es,
                                              cutoff_time=labels,
                                              verbose=True)
    feature_matrix = feature_matrix.compute()

    assert (feature_matrix[property_feature.get_name()] == feature_matrix['label_func']).values.all()


def test_cfm_approximate_correct_ordering():
    trips = {
        'trip_id': [i for i in range(1000)],
        'flight_time': [datetime(1998, 4, 2) for i in range(350)] + [datetime(1997, 4, 3) for i in range(650)],
        'flight_id': [randint(1, 25) for i in range(1000)],
        'trip_duration': [randint(1, 999) for i in range(1000)]
    }
    df = pd.DataFrame.from_dict(trips)
    es = EntitySet('flights')
    es.entity_from_dataframe("trips",
                             dataframe=df,
                             index="trip_id",
                             time_index='flight_time')
    es.normalize_entity(base_entity_id="trips",
                        new_entity_id="flights",
                        index="flight_id",
                        make_time_index=True)
    features = dfs(entityset=es, target_entity='trips', features_only=True)
    flight_features = [feature for feature in features
                       if isinstance(feature, DirectFeature) and
                       isinstance(feature.base_features[0],
                                  AggregationFeature)]
    property_feature = IdentityFeature(es['trips']['trip_id'])
    # direct_agg_feat = DirectFeature(Sum(es['trips']['trip_duration'],
    #                                     es['flights']),
    #                                 es['trips'])
    cutoff_time = pd.DataFrame.from_dict({'instance_id': df['trip_id'],
                                          'time': df['flight_time']})
    time_feature = IdentityFeature(es['trips']['flight_time'])
    feature_matrix = calculate_feature_matrix(flight_features + [property_feature, time_feature],
                                              es,
                                              cutoff_time_in_index=True,
                                              cutoff_time=cutoff_time)
    feature_matrix.index.names = ['instance', 'time']
    assert(np.all(feature_matrix.reset_index('time').reset_index()[['instance', 'time']].values == feature_matrix[['trip_id', 'flight_time']].values))
    feature_matrix_2 = calculate_feature_matrix(flight_features + [property_feature, time_feature],
                                                es,
                                                cutoff_time=cutoff_time,
                                                cutoff_time_in_index=True,
                                                approximate=Timedelta(2, 'd'))
    feature_matrix_2.index.names = ['instance', 'time']
    assert(np.all(feature_matrix_2.reset_index('time').reset_index()[['instance', 'time']].values == feature_matrix_2[['trip_id', 'flight_time']].values))
    for column in feature_matrix:
        for x, y in zip(feature_matrix[column], feature_matrix_2[column]):
            assert ((pd.isnull(x) and pd.isnull(y)) or (x == y))


def test_cfm_no_cutoff_time_index(es):
    agg_feat = ft.Feature(es['log']['id'], parent_entity=es['sessions'], primitive=Count)
    agg_feat4 = ft.Feature(agg_feat, parent_entity=es['customers'], primitive=Sum)
    dfeat = DirectFeature(agg_feat4, es['sessions'])
    cutoff_time = pd.DataFrame({
        'time': [datetime(2013, 4, 9, 10, 31, 19), datetime(2013, 4, 9, 11, 0, 0)],
        'instance_id': [0, 2]
    })
    feature_matrix = calculate_feature_matrix([dfeat, agg_feat],
                                              es,
                                              cutoff_time_in_index=False,
                                              approximate=Timedelta(12, 's'),
                                              cutoff_time=cutoff_time)
    assert feature_matrix.index.name == 'id'
    assert feature_matrix.index.values.tolist() == [0, 2]
    assert feature_matrix[dfeat.get_name()].tolist() == [10, 10]
    assert feature_matrix[agg_feat.get_name()].tolist() == [5, 1]

    cutoff_time = pd.DataFrame({
        'time': [datetime(2011, 4, 9, 10, 31, 19), datetime(2011, 4, 9, 11, 0, 0)],
        'instance_id': [0, 2]
    })
    feature_matrix_2 = calculate_feature_matrix([dfeat, agg_feat],
                                                es,
                                                cutoff_time_in_index=False,
                                                approximate=Timedelta(10, 's'),
                                                cutoff_time=cutoff_time)
    assert feature_matrix_2.index.name == 'id'
    assert feature_matrix_2.index.tolist() == [0, 2]
    assert feature_matrix_2[dfeat.get_name()].tolist() == [7, 10]
    assert feature_matrix_2[agg_feat.get_name()].tolist() == [5, 1]


def test_cfm_duplicated_index_in_cutoff_time(es):
    times = [pd.datetime(2011, 4, 1), pd.datetime(2011, 5, 1),
             pd.datetime(2011, 4, 1), pd.datetime(2011, 5, 1)]

    instances = [1, 1, 2, 2]
    property_feature = ft.Feature(es['log']['value']) > 10
    cutoff_time = pd.DataFrame({'id': instances, 'time': times},
                               index=[1, 1, 1, 1])

    feature_matrix = calculate_feature_matrix([property_feature],
                                              es,
                                              cutoff_time=cutoff_time,
                                              chunk_size=1)

    assert (feature_matrix.shape[0] == cutoff_time.shape[0])


def test_saveprogress(es, tmpdir):
    times = list([datetime(2011, 4, 9, 10, 30, i * 6) for i in range(5)] +
                 [datetime(2011, 4, 9, 10, 31, i * 9) for i in range(4)] +
                 [datetime(2011, 4, 9, 10, 40, 0)] +
                 [datetime(2011, 4, 10, 10, 40, i) for i in range(2)] +
                 [datetime(2011, 4, 10, 10, 41, i * 3) for i in range(3)] +
                 [datetime(2011, 4, 10, 11, 10, i * 3) for i in range(2)])
    cutoff_time = pd.DataFrame({'time': times, 'instance_id': range(17)})
    property_feature = ft.Feature(es['log']['value']) > 10
    save_progress = str(tmpdir)
    fm_save = calculate_feature_matrix([property_feature],
                                       es,
                                       cutoff_time=cutoff_time,
                                       save_progress=save_progress)
    _, _, files = next(os.walk(save_progress))
    files = [os.path.join(save_progress, file) for file in files]
    # there is 17 datetime files created above
    assert len(files) == 17
    list_df = []
    for file_ in files:
        df = pd.read_csv(file_, index_col="id", header=0)
        list_df.append(df)
    merged_df = pd.concat(list_df)
    merged_df.set_index(pd.DatetimeIndex(times), inplace=True, append=True)
    fm_no_save = calculate_feature_matrix([property_feature],
                                          es,
                                          cutoff_time=cutoff_time)
    assert np.all((merged_df.sort_index().values) == (fm_save.sort_index().values))
    assert np.all((fm_no_save.sort_index().values) == (fm_save.sort_index().values))
    assert np.all((fm_no_save.sort_index().values) == (merged_df.sort_index().values))
    shutil.rmtree(save_progress)


def test_cutoff_time_correctly(es):
    property_feature = ft.Feature(es['log']['id'], parent_entity=es['customers'], primitive=Count)
    times = [datetime(2011, 4, 10), datetime(2011, 4, 11), datetime(2011, 4, 7)]
    cutoff_time = pd.DataFrame({'time': times, 'instance_id': [0, 1, 2]})
    feature_matrix = calculate_feature_matrix([property_feature],
                                              es,
                                              cutoff_time=cutoff_time)

    labels = [10, 5, 0]
    assert (feature_matrix[property_feature.get_name()] == labels).values.all()


def test_cutoff_time_binning():
    cutoff_time = pd.DataFrame({
        'time': [
            datetime(2011, 4, 9, 12, 31),
            datetime(2011, 4, 10, 11),
            datetime(2011, 4, 10, 13, 10, 1)
        ],
        'instance_id': [1, 2, 3]
    })
    binned_cutoff_times = bin_cutoff_times(cutoff_time, Timedelta(4, 'h'))
    labels = [datetime(2011, 4, 9, 12),
              datetime(2011, 4, 10, 8),
              datetime(2011, 4, 10, 12)]
    for i in binned_cutoff_times.index:
        assert binned_cutoff_times['time'][i] == labels[i]

    binned_cutoff_times = bin_cutoff_times(cutoff_time, Timedelta(25, 'h'))
    labels = [datetime(2011, 4, 8, 22),
              datetime(2011, 4, 9, 23),
              datetime(2011, 4, 9, 23)]
    for i in binned_cutoff_times.index:
        assert binned_cutoff_times['time'][i] == labels[i]

    error_text = "Unit is relative"
    with pytest.raises(ValueError, match=error_text):
        binned_cutoff_times = bin_cutoff_times(cutoff_time, Timedelta(1, 'mo'))


<<<<<<< HEAD
def test_training_window_fails_dask(dask_es):
    property_feature = ft.Feature(dask_es['log']['id'],
                                  parent_entity=dask_es['customers'],
                                  primitive=Count)

    error_text = "Using training_window is not supported with Dask Entities"
    with pytest.raises(ValueError, match=error_text):
        calculate_feature_matrix([property_feature],
                                 dask_es,
                                 training_window='2 hours')
=======
def test_cutoff_time_columns_order(es):
    property_feature = ft.Feature(es['log']['id'], parent_entity=es['customers'], primitive=Count)
    times = [datetime(2011, 4, 10), datetime(2011, 4, 11), datetime(2011, 4, 7)]
    id_col_names = ['instance_id', es['customers'].index]
    time_col_names = ['time', es['customers'].time_index]
    for id_col in id_col_names:
        for time_col in time_col_names:
            cutoff_time = pd.DataFrame({'dummy_col_1': [1, 2, 3],
                                        id_col: [0, 1, 2],
                                        'dummy_col_2': [True, False, False],
                                        time_col: times})
            feature_matrix = calculate_feature_matrix([property_feature],
                                                      es,
                                                      cutoff_time=cutoff_time)

            labels = [10, 5, 0]

            assert (feature_matrix[property_feature.get_name()] == labels).values.all()


def test_cutoff_time_df_redundant_column_names(es):
    property_feature = ft.Feature(es['log']['id'], parent_entity=es['customers'], primitive=Count)
    times = [datetime(2011, 4, 10), datetime(2011, 4, 11), datetime(2011, 4, 7)]

    cutoff_time = pd.DataFrame({es['customers'].index: [0, 1, 2],
                                'instance_id': [0, 1, 2],
                                'dummy_col': [True, False, False],
                                'time': times})
    err_msg = 'Cutoff time DataFrame cannot contain both a column named "instance_id" and a column' \
              ' with the same name as the target entity index'
    with pytest.raises(AttributeError, match=err_msg):
        calculate_feature_matrix([property_feature],
                                 es,
                                 cutoff_time=cutoff_time)

    cutoff_time = pd.DataFrame({es['customers'].time_index: [0, 1, 2],
                                'instance_id': [0, 1, 2],
                                'dummy_col': [True, False, False],
                                'time': times})
    err_msg = 'Cutoff time DataFrame cannot contain both a column named "time" and a column' \
              ' with the same name as the target entity time index'
    with pytest.raises(AttributeError, match=err_msg):
        calculate_feature_matrix([property_feature],
                                 es,
                                 cutoff_time=cutoff_time)
>>>>>>> ec3b8ce3


def test_training_window(es):
    property_feature = ft.Feature(es['log']['id'], parent_entity=es['customers'], primitive=Count)
    top_level_agg = ft.Feature(es['customers']['id'], parent_entity=es[u'régions'], primitive=Count)

    # make sure features that have a direct to a higher level agg
    dagg = DirectFeature(top_level_agg, es['customers'])

    # for now, warns if last_time_index not present
    times = [datetime(2011, 4, 9, 12, 31),
             datetime(2011, 4, 10, 11),
             datetime(2011, 4, 10, 13, 10)]
    cutoff_time = pd.DataFrame({'time': times, 'instance_id': [0, 1, 2]})
    feature_matrix = calculate_feature_matrix([property_feature, dagg],
                                              es,
                                              cutoff_time=cutoff_time,
                                              training_window='2 hours')

    es.add_last_time_indexes()

    error_text = 'Training window cannot be in observations'
    with pytest.raises(AssertionError, match=error_text):
        feature_matrix = calculate_feature_matrix([property_feature],
                                                  es,
                                                  cutoff_time=cutoff_time,
                                                  training_window=Timedelta(2, 'observations'))

    feature_matrix = calculate_feature_matrix([property_feature, dagg],
                                              es,
                                              cutoff_time=cutoff_time,
                                              training_window='2 hours')
    prop_values = [4, 5, 1]
    dagg_values = [3, 2, 1]
    assert (feature_matrix[property_feature.get_name()] == prop_values).values.all()
    assert (feature_matrix[dagg.get_name()] == dagg_values).values.all()


def test_training_window_overlap(es):
    es.add_last_time_indexes()

    count_log = ft.Feature(
        base=es['log']['id'],
        parent_entity=es['customers'],
        primitive=Count,
    )

    cutoff_time = pd.DataFrame({
        'id': [0, 0],
        'time': ['2011-04-09 10:30:00', '2011-04-09 10:40:00'],
    }).astype({'time': 'datetime64[ns]'})

    actual = ft.calculate_feature_matrix(
        features=[count_log],
        entityset=es,
        cutoff_time=cutoff_time,
        cutoff_time_in_index=True,
        training_window='10 minutes',
    )['COUNT(log)']

    np.testing.assert_array_equal(actual.values, [1, 9])


def test_training_window_recent_time_index(es):
    # customer with no sessions
    row = {
        'id': [3],
        'age': [73],
        u'région_id': ['United States'],
        'cohort': [1],
        'cancel_reason': ["Lost interest"],
        'loves_ice_cream': [True],
        'favorite_quote': ["Don't look back. Something might be gaining on you."],
        'signup_date': [datetime(2011, 4, 10)],
        'upgrade_date': [datetime(2011, 4, 12)],
        'cancel_date': [datetime(2011, 5, 13)],
        'date_of_birth': [datetime(1938, 2, 1)],
        'engagement_level': [2],
    }
    to_add_df = pd.DataFrame(row)
    to_add_df.index = range(3, 4)

    # have to convert category to int in order to concat
    old_df = es['customers'].df
    old_df.index = old_df.index.astype("int")
    old_df["id"] = old_df["id"].astype(int)

    df = pd.concat([old_df, to_add_df], sort=True)

    # convert back after
    df.index = df.index.astype("category")
    df["id"] = df["id"].astype("category")

    es['customers'].update_data(df=df, recalculate_last_time_indexes=False)
    es.add_last_time_indexes()

    property_feature = ft.Feature(es['log']['id'], parent_entity=es['customers'], primitive=Count)
    top_level_agg = ft.Feature(es['customers']['id'], parent_entity=es[u'régions'], primitive=Count)
    dagg = DirectFeature(top_level_agg, es['customers'])
    instance_ids = [0, 1, 2, 3]
    times = [datetime(2011, 4, 9, 12, 31), datetime(2011, 4, 10, 11),
             datetime(2011, 4, 10, 13, 10, 1), datetime(2011, 4, 10, 1, 59, 59)]
    cutoff_time = pd.DataFrame({'time': times, 'instance_id': instance_ids})
    feature_matrix = calculate_feature_matrix(
        [property_feature, dagg],
        es,
        cutoff_time=cutoff_time,
        training_window='2 hours'
    )
    prop_values = [4, 5, 1, 0]
    dagg_values = [3, 2, 1, 3]
    feature_matrix.sort_index(inplace=True)
    assert (feature_matrix[property_feature.get_name()] == prop_values).values.all()
    assert (feature_matrix[dagg.get_name()] == dagg_values).values.all()


def test_approximate_fails_dask(dask_es):
    agg_feat = ft.Feature(dask_es['log']['id'],
                          parent_entity=dask_es['sessions'],
                          primitive=Count)
    error_text = "Using approximate is not supported with Dask Entities"
    with pytest.raises(ValueError, match=error_text):
        calculate_feature_matrix([agg_feat],
                                 dask_es,
                                 approximate=Timedelta(1, 'week'))


def test_approximate_multiple_instances_per_cutoff_time(es):
    agg_feat = ft.Feature(es['log']['id'], parent_entity=es['sessions'], primitive=Count)
    agg_feat2 = ft.Feature(agg_feat, parent_entity=es['customers'], primitive=Sum)
    dfeat = DirectFeature(agg_feat2, es['sessions'])
    times = [datetime(2011, 4, 9, 10, 31, 19), datetime(2011, 4, 9, 11, 0, 0)]
    cutoff_time = pd.DataFrame({'time': times, 'instance_id': [0, 2]})
    feature_matrix = calculate_feature_matrix([dfeat, agg_feat],
                                              es,
                                              approximate=Timedelta(1, 'week'),
                                              cutoff_time=cutoff_time)
    assert feature_matrix.shape[0] == 2
    assert feature_matrix[agg_feat.get_name()].tolist() == [5, 1]


def test_approximate_with_multiple_paths(diamond_es):
    es = diamond_es
    path = backward_path(es, ['regions', 'customers', 'transactions'])
    agg_feat = ft.AggregationFeature(es['transactions']['id'],
                                     parent_entity=es['regions'],
                                     relationship_path=path,
                                     primitive=Count)
    dfeat = DirectFeature(agg_feat, es['customers'])
    times = [datetime(2011, 4, 9, 10, 31, 19), datetime(2011, 4, 9, 11, 0, 0)]
    cutoff_time = pd.DataFrame({'time': times, 'instance_id': [0, 2]})
    feature_matrix = calculate_feature_matrix([dfeat],
                                              es,
                                              approximate=Timedelta(1, 'week'),
                                              cutoff_time=cutoff_time)
    assert feature_matrix[dfeat.get_name()].tolist() == [6, 2]


def test_approximate_dfeat_of_agg_on_target(es):
    agg_feat = ft.Feature(es['log']['id'], parent_entity=es['sessions'], primitive=Count)
    agg_feat2 = ft.Feature(agg_feat, parent_entity=es['customers'], primitive=Sum)
    dfeat = DirectFeature(agg_feat2, es['sessions'])
    times = [datetime(2011, 4, 9, 10, 31, 19), datetime(2011, 4, 9, 11, 0, 0)]
    cutoff_time = pd.DataFrame({'time': times, 'instance_id': [0, 2]})
    feature_matrix = calculate_feature_matrix([dfeat, agg_feat],
                                              es,
                                              instance_ids=[0, 2],
                                              approximate=Timedelta(10, 's'),
                                              cutoff_time=cutoff_time)
    assert feature_matrix[dfeat.get_name()].tolist() == [7, 10]
    assert feature_matrix[agg_feat.get_name()].tolist() == [5, 1]


def test_approximate_dfeat_of_need_all_values(es):
    p = ft.Feature(es['log']['value'], primitive=Percentile)
    agg_feat = ft.Feature(p, parent_entity=es['sessions'], primitive=Sum)
    agg_feat2 = ft.Feature(agg_feat, parent_entity=es['customers'], primitive=Sum)
    dfeat = DirectFeature(agg_feat2, es['sessions'])
    times = [datetime(2011, 4, 9, 10, 31, 19), datetime(2011, 4, 9, 11, 0, 0)]
    cutoff_time = pd.DataFrame({'time': times, 'instance_id': [0, 2]})
    feature_matrix = calculate_feature_matrix([dfeat, agg_feat],
                                              es,
                                              approximate=Timedelta(10, 's'),
                                              cutoff_time_in_index=True,
                                              cutoff_time=cutoff_time)
    log_df = es['log'].df
    instances = [0, 2]
    cutoffs = [pd.Timestamp('2011-04-09 10:31:19'), pd.Timestamp('2011-04-09 11:00:00')]
    approxes = [pd.Timestamp('2011-04-09 10:31:10'), pd.Timestamp('2011-04-09 11:00:00')]
    true_vals = []
    true_vals_approx = []
    for instance, cutoff, approx in zip(instances, cutoffs, approxes):
        log_data_cutoff = log_df[log_df['datetime'] < cutoff]
        log_data_cutoff['percentile'] = log_data_cutoff['value'].rank(pct=True)
        true_agg = log_data_cutoff.loc[log_data_cutoff['session_id'] == instance, 'percentile'].fillna(0).sum()
        true_vals.append(round(true_agg, 3))

        log_data_approx = log_df[log_df['datetime'] < approx]
        log_data_approx['percentile'] = log_data_approx['value'].rank(pct=True)
        true_agg_approx = log_data_approx.loc[log_data_approx['session_id'].isin([0, 1, 2]), 'percentile'].fillna(0).sum()
        true_vals_approx.append(round(true_agg_approx, 3))
    lapprox = [round(x, 3) for x in feature_matrix[dfeat.get_name()].tolist()]
    test_list = [round(x, 3) for x in feature_matrix[agg_feat.get_name()].tolist()]
    assert lapprox == true_vals_approx
    assert test_list == true_vals


def test_uses_full_entity_feat_of_approximate(es):
    agg_feat = ft.Feature(es['log']['value'], parent_entity=es['sessions'], primitive=Sum)
    agg_feat2 = ft.Feature(agg_feat, parent_entity=es['customers'], primitive=Sum)
    agg_feat3 = ft.Feature(agg_feat, parent_entity=es['customers'], primitive=Max)
    dfeat = DirectFeature(agg_feat2, es['sessions'])
    dfeat2 = DirectFeature(agg_feat3, es['sessions'])
    p = ft.Feature(dfeat, primitive=Percentile)
    times = [datetime(2011, 4, 9, 10, 31, 19), datetime(2011, 4, 9, 11, 0, 0)]
    cutoff_time = pd.DataFrame({'time': times, 'instance_id': [0, 2]})
    # only dfeat2 should be approximated
    # because Percentile needs all values

    feature_matrix_only_dfeat2 = calculate_feature_matrix(
        [dfeat2],
        es,
        approximate=Timedelta(10, 's'),
        cutoff_time_in_index=True,
        cutoff_time=cutoff_time)
    assert feature_matrix_only_dfeat2[dfeat2.get_name()].tolist() == [50, 50]

    feature_matrix_approx = calculate_feature_matrix(
        [p, dfeat, dfeat2, agg_feat],
        es,
        approximate=Timedelta(10, 's'),
        cutoff_time_in_index=True,
        cutoff_time=cutoff_time)
    assert feature_matrix_only_dfeat2[dfeat2.get_name()].tolist() == feature_matrix_approx[dfeat2.get_name()].tolist()

    feature_matrix_small_approx = calculate_feature_matrix(
        [p, dfeat, dfeat2, agg_feat],
        es,
        approximate=Timedelta(10, 'ms'),
        cutoff_time_in_index=True,
        cutoff_time=cutoff_time)

    feature_matrix_no_approx = calculate_feature_matrix(
        [p, dfeat, dfeat2, agg_feat],
        es,
        cutoff_time_in_index=True,
        cutoff_time=cutoff_time)
    for f in [p, dfeat, agg_feat]:
        for fm1, fm2 in combinations([feature_matrix_approx,
                                      feature_matrix_small_approx,
                                      feature_matrix_no_approx], 2):
            assert fm1[f.get_name()].tolist() == fm2[f.get_name()].tolist()


def test_approximate_dfeat_of_dfeat_of_agg_on_target(es):
    agg_feat = ft.Feature(es['log']['id'], parent_entity=es['sessions'], primitive=Count)
    agg_feat2 = ft.Feature(agg_feat, parent_entity=es['customers'], primitive=Sum)
    dfeat = DirectFeature(ft.Feature(agg_feat2, es["sessions"]), es['log'])
    times = [datetime(2011, 4, 9, 10, 31, 19), datetime(2011, 4, 9, 11, 0, 0)]
    cutoff_time = pd.DataFrame({'time': times, 'instance_id': [0, 2]})
    feature_matrix = calculate_feature_matrix([dfeat],
                                              es,
                                              approximate=Timedelta(10, 's'),
                                              cutoff_time=cutoff_time)
    assert feature_matrix[dfeat.get_name()].tolist() == [7, 10]


def test_empty_path_approximate_full(es):
    es['sessions'].df['customer_id'] = pd.Series([np.nan, np.nan, np.nan, 1, 1, 2], dtype="category")
    agg_feat = ft.Feature(es['log']['id'], parent_entity=es['sessions'], primitive=Count)
    agg_feat2 = ft.Feature(agg_feat, parent_entity=es['customers'], primitive=Sum)
    dfeat = DirectFeature(agg_feat2, es['sessions'])
    times = [datetime(2011, 4, 9, 10, 31, 19), datetime(2011, 4, 9, 11, 0, 0)]
    cutoff_time = pd.DataFrame({'time': times, 'instance_id': [0, 2]})
    feature_matrix = calculate_feature_matrix([dfeat, agg_feat],
                                              es,
                                              approximate=Timedelta(10, 's'),
                                              cutoff_time=cutoff_time)
    vals1 = feature_matrix[dfeat.get_name()].tolist()
    assert np.isnan(vals1[0])
    assert np.isnan(vals1[1])
    assert feature_matrix[agg_feat.get_name()].tolist() == [5, 1]

# todo: do we need to test this situation?
# def test_empty_path_approximate_partial(es):
#     es = copy.deepcopy(es)
#     es['sessions'].df['customer_id'] = pd.Categorical([0, 0, np.nan, 1, 1, 2])
#     agg_feat = ft.Feature(es['log']['id'], parent_entity=es['sessions'], primitive=Count)
#     agg_feat2 = ft.Feature(agg_feat, parent_entity=es['customers'], primitive=Sum)
#     dfeat = DirectFeature(agg_feat2, es['sessions'])
#     times = [datetime(2011, 4, 9, 10, 31, 19), datetime(2011, 4, 9, 11, 0, 0)]
#     cutoff_time = pd.DataFrame({'time': times, 'instance_id': [0, 2]})
#     feature_matrix = calculate_feature_matrix([dfeat, agg_feat],
#                                               es,
#                                               approximate=Timedelta(10, 's'),
#                                               cutoff_time=cutoff_time)
#     vals1 = feature_matrix[dfeat.get_name()].tolist()
#     assert vals1[0] == 7
#     assert np.isnan(vals1[1])
#     assert feature_matrix[agg_feat.get_name()].tolist() == [5, 1]


def test_approx_base_feature_is_also_first_class_feature(es):
    log_to_products = DirectFeature(es['products']['rating'], es['log'])
    # This should still be computed properly
    agg_feat = ft.Feature(log_to_products, parent_entity=es['sessions'], primitive=Min)
    customer_agg_feat = ft.Feature(agg_feat, parent_entity=es['customers'], primitive=Sum)
    # This is to be approximated
    sess_to_cust = DirectFeature(customer_agg_feat, es['sessions'])
    times = [datetime(2011, 4, 9, 10, 31, 19), datetime(2011, 4, 9, 11, 0, 0)]
    cutoff_time = pd.DataFrame({'time': times, 'instance_id': [0, 2]})
    feature_matrix = calculate_feature_matrix([sess_to_cust, agg_feat],
                                              es,
                                              approximate=Timedelta(10, 's'),
                                              cutoff_time=cutoff_time)
    vals1 = feature_matrix[sess_to_cust.get_name()].tolist()
    assert vals1 == [8.5, 7]
    vals2 = feature_matrix[agg_feat.get_name()].tolist()
    assert vals2 == [4, 1.5]


def test_approximate_time_split_returns_the_same_result(es):
    agg_feat = ft.Feature(es['log']['id'], parent_entity=es['sessions'], primitive=Count)
    agg_feat2 = ft.Feature(agg_feat, parent_entity=es['customers'], primitive=Sum)
    dfeat = DirectFeature(agg_feat2, es['sessions'])

    cutoff_df = pd.DataFrame({'time': [pd.Timestamp('2011-04-09 10:07:30'),
                                       pd.Timestamp('2011-04-09 10:07:40')],
                              'instance_id': [0, 0]})

    feature_matrix_at_once = calculate_feature_matrix([dfeat, agg_feat],
                                                      es,
                                                      approximate=Timedelta(10, 's'),
                                                      cutoff_time=cutoff_df)
    divided_matrices = []
    separate_cutoff = [cutoff_df.iloc[0:1], cutoff_df.iloc[1:]]
    # Make sure indexes are different
    # Not that this step is unecessary and done to showcase the issue here
    separate_cutoff[0].index = [0]
    separate_cutoff[1].index = [1]
    for ct in separate_cutoff:
        fm = calculate_feature_matrix([dfeat, agg_feat],
                                      es,
                                      approximate=Timedelta(10, 's'),
                                      cutoff_time=ct)
        divided_matrices.append(fm)
    feature_matrix_from_split = pd.concat(divided_matrices)
    assert feature_matrix_from_split.shape == feature_matrix_at_once.shape
    for i1, i2 in zip(feature_matrix_at_once.index, feature_matrix_from_split.index):
        assert (pd.isnull(i1) and pd.isnull(i2)) or (i1 == i2)
    for c in feature_matrix_from_split:
        for i1, i2 in zip(feature_matrix_at_once[c], feature_matrix_from_split[c]):
            assert (pd.isnull(i1) and pd.isnull(i2)) or (i1 == i2)


def test_approximate_returns_correct_empty_default_values(es):
    agg_feat = ft.Feature(es['log']['id'], parent_entity=es['customers'], primitive=Count)
    dfeat = DirectFeature(agg_feat, es['sessions'])

    cutoff_df = pd.DataFrame({'time': [pd.Timestamp('2011-04-08 11:00:00'),
                                       pd.Timestamp('2011-04-09 11:00:00')],
                              'instance_id': [0, 0]})

    fm = calculate_feature_matrix([dfeat],
                                  es,
                                  approximate=Timedelta(10, 's'),
                                  cutoff_time=cutoff_df)
    assert fm[dfeat.get_name()].tolist() == [0, 10]


# def test_approximate_deep_recurse(es):
    # es = es
    # agg_feat = ft.Feature(es['customers']['id'], parent_entity=es[u'régions'], primitive=Count)
    # dfeat1 = DirectFeature(agg_feat, es['sessions'])
    # agg_feat2 = Sum(dfeat1, es['customers'])
    # dfeat2 = DirectFeature(agg_feat2, es['sessions'])

    # agg_feat3 = ft.Feature(es['log']['id'], parent_entity=es['products'], primitive=Count)
    # dfeat3 = DirectFeature(agg_feat3, es['log'])
    # agg_feat4 = Sum(dfeat3, es['sessions'])

    # feature_matrix = calculate_feature_matrix([dfeat2, agg_feat4],
    #   es,
    #                                          instance_ids=[0, 2],
    #                                          approximate=Timedelta(10, 's'),
    #                                          cutoff_time=[datetime(2011, 4, 9, 10, 31, 19),
    #                                                       datetime(2011, 4, 9, 11, 0, 0)])
    # # dfeat2 and agg_feat4 should both be approximated


def test_approximate_child_aggs_handled_correctly(es):
    agg_feat = ft.Feature(es['customers']['id'], parent_entity=es[u'régions'], primitive=Count)
    dfeat = DirectFeature(agg_feat, es['customers'])
    agg_feat_2 = ft.Feature(es['log']['value'], parent_entity=es['customers'], primitive=Sum)
    cutoff_df = pd.DataFrame({'time': [pd.Timestamp('2011-04-08 10:30:00'),
                                       pd.Timestamp('2011-04-09 10:30:06')],
                              'instance_id': [0, 0]})

    fm = calculate_feature_matrix([dfeat],
                                  es,
                                  approximate=Timedelta(10, 's'),
                                  cutoff_time=cutoff_df)
    fm_2 = calculate_feature_matrix([dfeat, agg_feat_2],
                                    es,
                                    approximate=Timedelta(10, 's'),
                                    cutoff_time=cutoff_df)
    assert fm[dfeat.get_name()].tolist() == [2, 3]
    assert fm_2[agg_feat_2.get_name()].tolist() == [0, 5]


def test_cutoff_time_naming(es):
    agg_feat = ft.Feature(es['customers']['id'], parent_entity=es[u'régions'], primitive=Count)
    dfeat = DirectFeature(agg_feat, es['customers'])
    cutoff_df = pd.DataFrame({'time': [pd.Timestamp('2011-04-08 10:30:00'),
                                       pd.Timestamp('2011-04-09 10:30:06')],
                              'instance_id': [0, 0]})
    cutoff_df_index_name = cutoff_df.rename(columns={"instance_id": "id"})
    cutoff_df_wrong_index_name = cutoff_df.rename(columns={"instance_id": "wrong_id"})
    cutoff_df_wrong_time_name = cutoff_df.rename(columns={"time": "cutoff_time"})

    fm1 = calculate_feature_matrix([dfeat], es, cutoff_time=cutoff_df)
    fm2 = calculate_feature_matrix([dfeat], es, cutoff_time=cutoff_df_index_name)
    assert all((fm1 == fm2.values).values)

    error_text = 'Cutoff time DataFrame must contain a column with either the same name' \
                 ' as the target entity index or a column named "instance_id"'
    with pytest.raises(AttributeError, match=error_text):
        calculate_feature_matrix([dfeat], es, cutoff_time=cutoff_df_wrong_index_name)

    time_error_text = 'Cutoff time DataFrame must contain a column with either the same name' \
                      ' as the target entity time_index or a column named "time"'
    with pytest.raises(AttributeError, match=time_error_text):
        calculate_feature_matrix([dfeat], es, cutoff_time=cutoff_df_wrong_time_name)


def test_cutoff_time_extra_columns(es):
    agg_feat = ft.Feature(es['customers']['id'], parent_entity=es[u'régions'], primitive=Count)
    dfeat = DirectFeature(agg_feat, es['customers'])

    cutoff_df = pd.DataFrame({'time': [pd.Timestamp('2011-04-09 10:30:06'),
                                       pd.Timestamp('2011-04-09 10:30:03'),
                                       pd.Timestamp('2011-04-08 10:30:00')],
                              'instance_id': [0, 1, 0],
                              'label': [True, True, False]},
                             columns=['time', 'instance_id', 'label'])
    fm = calculate_feature_matrix([dfeat], es, cutoff_time=cutoff_df)
    # check column was added to end of matrix
    assert 'label' == fm.columns[-1]

    assert (fm['label'].values == cutoff_df['label'].values).all()

    fm_2 = calculate_feature_matrix([dfeat],
                                    es,
                                    cutoff_time=cutoff_df,
                                    approximate="2 days")
    # check column was added to end of matrix
    assert 'label' in fm_2.columns

    assert (fm_2['label'].values == cutoff_df['label'].values).all()


def test_instances_after_cutoff_time_removed(es):
    property_feature = ft.Feature(es['log']['id'], parent_entity=es['customers'], primitive=Count)
    cutoff_time = datetime(2011, 4, 8)
    fm = calculate_feature_matrix([property_feature],
                                  es,
                                  cutoff_time=cutoff_time,
                                  cutoff_time_in_index=True)

    # Customer with id 1 should be removed
    actual_ids = [id for (id, _) in fm.index]
    assert set(actual_ids) == set([2, 0])


def test_instances_with_id_kept_after_cutoff(es):
    property_feature = ft.Feature(es['log']['id'], parent_entity=es['customers'], primitive=Count)
    cutoff_time = datetime(2011, 4, 8)
    fm = calculate_feature_matrix([property_feature],
                                  es,
                                  instance_ids=[0, 1, 2],
                                  cutoff_time=cutoff_time,
                                  cutoff_time_in_index=True)

    # Customer #1 is after cutoff, but since it is included in instance_ids it
    # should be kept.
    actual_ids = [id for (id, _) in fm.index]
    assert set(actual_ids) == set([0, 1, 2])


def test_cfm_returns_original_time_indexes(es):
    agg_feat = ft.Feature(es['customers']['id'], parent_entity=es[u'régions'], primitive=Count)
    dfeat = DirectFeature(agg_feat, es['customers'])
    agg_feat_2 = ft.Feature(es['sessions']['id'], parent_entity=es['customers'], primitive=Count)
    cutoff_df = pd.DataFrame({'time': [pd.Timestamp('2011-04-09 10:30:06'),
                                       pd.Timestamp('2011-04-09 10:30:03'),
                                       pd.Timestamp('2011-04-08 10:30:00')],
                              'instance_id': [0, 1, 0]})

    # no approximate
    fm = calculate_feature_matrix([dfeat],
                                  es, cutoff_time=cutoff_df,
                                  cutoff_time_in_index=True)
    instance_level_vals = fm.index.get_level_values(0).values
    time_level_vals = fm.index.get_level_values(1).values
    assert (instance_level_vals == cutoff_df['instance_id'].values).all()
    assert (time_level_vals == cutoff_df['time'].values).all()

    # approximate, in different windows, no unapproximated aggs
    fm2 = calculate_feature_matrix([dfeat], es, cutoff_time=cutoff_df,
                                   cutoff_time_in_index=True, approximate="1 m")
    instance_level_vals = fm2.index.get_level_values(0).values
    time_level_vals = fm2.index.get_level_values(1).values
    assert (instance_level_vals == cutoff_df['instance_id'].values).all()
    assert (time_level_vals == cutoff_df['time'].values).all()

    # approximate, in different windows, unapproximated aggs
    fm2 = calculate_feature_matrix([dfeat, agg_feat_2], es, cutoff_time=cutoff_df,
                                   cutoff_time_in_index=True, approximate="1 m")
    instance_level_vals = fm2.index.get_level_values(0).values
    time_level_vals = fm2.index.get_level_values(1).values
    assert (instance_level_vals == cutoff_df['instance_id'].values).all()
    assert (time_level_vals == cutoff_df['time'].values).all()

    # approximate, in same window, no unapproximated aggs
    fm3 = calculate_feature_matrix([dfeat], es, cutoff_time=cutoff_df,
                                   cutoff_time_in_index=True, approximate="2 d")
    instance_level_vals = fm3.index.get_level_values(0).values
    time_level_vals = fm3.index.get_level_values(1).values
    assert (instance_level_vals == cutoff_df['instance_id'].values).all()
    assert (time_level_vals == cutoff_df['time'].values).all()

    # approximate, in same window, unapproximated aggs
    fm3 = calculate_feature_matrix([dfeat, agg_feat_2], es, cutoff_time=cutoff_df,
                                   cutoff_time_in_index=True, approximate="2 d")
    instance_level_vals = fm3.index.get_level_values(0).values
    time_level_vals = fm3.index.get_level_values(1).values
    assert (instance_level_vals == cutoff_df['instance_id'].values).all()
    assert (time_level_vals == cutoff_df['time'].values).all()


def test_dask_kwargs(es):
    times = list([datetime(2011, 4, 9, 10, 30, i * 6) for i in range(5)] +
                 [datetime(2011, 4, 9, 10, 31, i * 9) for i in range(4)] +
                 [datetime(2011, 4, 9, 10, 40, 0)] +
                 [datetime(2011, 4, 10, 10, 40, i) for i in range(2)] +
                 [datetime(2011, 4, 10, 10, 41, i * 3) for i in range(3)] +
                 [datetime(2011, 4, 10, 11, 10, i * 3) for i in range(2)])
    labels = [False] * 3 + [True] * 2 + [False] * 9 + [True] + [False] * 2
    cutoff_time = pd.DataFrame({'time': times, 'instance_id': range(17)})
    property_feature = IdentityFeature(es['log']['value']) > 10

    with cluster() as (scheduler, [a, b]):
        dkwargs = {'cluster': scheduler['address']}
        feature_matrix = calculate_feature_matrix([property_feature],
                                                  entityset=es,
                                                  cutoff_time=cutoff_time,
                                                  verbose=True,
                                                  chunk_size=.13,
                                                  dask_kwargs=dkwargs,
                                                  approximate='1 hour')

    assert (feature_matrix[property_feature.get_name()] == labels).values.all()


def test_dask_persisted_es(es, capsys):
    times = list([datetime(2011, 4, 9, 10, 30, i * 6) for i in range(5)] +
                 [datetime(2011, 4, 9, 10, 31, i * 9) for i in range(4)] +
                 [datetime(2011, 4, 9, 10, 40, 0)] +
                 [datetime(2011, 4, 10, 10, 40, i) for i in range(2)] +
                 [datetime(2011, 4, 10, 10, 41, i * 3) for i in range(3)] +
                 [datetime(2011, 4, 10, 11, 10, i * 3) for i in range(2)])
    labels = [False] * 3 + [True] * 2 + [False] * 9 + [True] + [False] * 2
    cutoff_time = pd.DataFrame({'time': times, 'instance_id': range(17)})
    property_feature = IdentityFeature(es['log']['value']) > 10

    with cluster() as (scheduler, [a, b]):
        dkwargs = {'cluster': scheduler['address']}
        feature_matrix = calculate_feature_matrix([property_feature],
                                                  entityset=es,
                                                  cutoff_time=cutoff_time,
                                                  verbose=True,
                                                  chunk_size=.13,
                                                  dask_kwargs=dkwargs,
                                                  approximate='1 hour')
        assert (feature_matrix[property_feature.get_name()] == labels).values.all()
        feature_matrix = calculate_feature_matrix([property_feature],
                                                  entityset=es,
                                                  cutoff_time=cutoff_time,
                                                  verbose=True,
                                                  chunk_size=.13,
                                                  dask_kwargs=dkwargs,
                                                  approximate='1 hour')
        captured = capsys.readouterr()
        assert "Using EntitySet persisted on the cluster as dataset " in captured[0]
        assert (feature_matrix[property_feature.get_name()] == labels).values.all()


class TestCreateClientAndCluster(object):
    def test_user_cluster_as_string(self, monkeypatch):
        monkeypatch.setattr(utils, "get_client_cluster",
                            get_mock_client_cluster)
        # cluster in dask_kwargs case
        client, cluster = create_client_and_cluster(n_jobs=2,
                                                    dask_kwargs={'cluster': 'tcp://127.0.0.1:54321'},
                                                    entityset_size=1)
        assert cluster == 'tcp://127.0.0.1:54321'

    def test_cluster_creation(self, monkeypatch):
        total_memory = psutil.virtual_memory().total
        monkeypatch.setattr(utils, "get_client_cluster",
                            get_mock_client_cluster)
        try:
            cpus = len(psutil.Process().cpu_affinity())
        except AttributeError:
            cpus = psutil.cpu_count()

        # jobs < tasks case
        client, cluster = create_client_and_cluster(n_jobs=2,
                                                    dask_kwargs={},
                                                    entityset_size=1)
        num_workers = min(cpus, 2)
        memory_limit = int(total_memory / float(num_workers))
        assert cluster == (min(cpus, 2), 1, None, memory_limit)
        # jobs > tasks case
        match = r'.*workers requested, but only .* workers created'
        with pytest.warns(UserWarning, match=match) as record:
            client, cluster = create_client_and_cluster(n_jobs=1000,
                                                        dask_kwargs={'diagnostics_port': 8789},
                                                        entityset_size=1)
        assert len(record) == 1

        num_workers = cpus
        memory_limit = int(total_memory / float(num_workers))
        assert cluster == (num_workers, 1, 8789, memory_limit)

        # dask_kwargs sets memory limit
        client, cluster = create_client_and_cluster(n_jobs=2,
                                                    dask_kwargs={'diagnostics_port': 8789,
                                                                 'memory_limit': 1000},
                                                    entityset_size=1)
        num_workers = min(cpus, 2)
        assert cluster == (num_workers, 1, 8789, 1000)

    def test_not_enough_memory(self, monkeypatch):
        total_memory = psutil.virtual_memory().total
        monkeypatch.setattr(utils, "get_client_cluster",
                            get_mock_client_cluster)
        # errors if not enough memory for each worker to store the entityset
        with pytest.raises(ValueError, match=''):
            create_client_and_cluster(n_jobs=1,
                                      dask_kwargs={},
                                      entityset_size=total_memory * 2)

        # does not error even if worker memory is less than 2x entityset size
        create_client_and_cluster(n_jobs=1,
                                  dask_kwargs={},
                                  entityset_size=total_memory * .75)


def test_parallel_failure_raises_correct_error(es):
    times = list([datetime(2011, 4, 9, 10, 30, i * 6) for i in range(5)] +
                 [datetime(2011, 4, 9, 10, 31, i * 9) for i in range(4)] +
                 [datetime(2011, 4, 9, 10, 40, 0)] +
                 [datetime(2011, 4, 10, 10, 40, i) for i in range(2)] +
                 [datetime(2011, 4, 10, 10, 41, i * 3) for i in range(3)] +
                 [datetime(2011, 4, 10, 11, 10, i * 3) for i in range(2)])
    cutoff_time = pd.DataFrame({'time': times, 'instance_id': range(17)})
    property_feature = IdentityFeature(es['log']['value']) > 10

    error_text = 'Need at least one worker'
    with pytest.raises(AssertionError, match=error_text):
        calculate_feature_matrix([property_feature],
                                 entityset=es,
                                 cutoff_time=cutoff_time,
                                 verbose=True,
                                 chunk_size=.13,
                                 n_jobs=0,
                                 approximate='1 hour')


def test_warning_not_enough_chunks(es, capsys):
    property_feature = IdentityFeature(es['log']['value']) > 10

    with cluster(nworkers=3) as (scheduler, [a, b, c]):
        dkwargs = {'cluster': scheduler['address']}
        calculate_feature_matrix([property_feature],
                                 entityset=es,
                                 chunk_size=.5,
                                 verbose=True,
                                 dask_kwargs=dkwargs)

    captured = capsys.readouterr()
    pattern = r'Fewer chunks \([0-9]+\), than workers \([0-9]+\) consider reducing the chunk size'
    assert re.search(pattern, captured.out) is not None


def test_n_jobs():
    try:
        cpus = len(psutil.Process().cpu_affinity())
    except AttributeError:
        cpus = psutil.cpu_count()

    assert n_jobs_to_workers(1) == 1
    assert n_jobs_to_workers(-1) == cpus
    assert n_jobs_to_workers(cpus) == cpus
    assert n_jobs_to_workers((cpus + 1) * -1) == 1
    if cpus > 1:
        assert n_jobs_to_workers(-2) == cpus - 1

    error_text = 'Need at least one worker'
    with pytest.raises(AssertionError, match=error_text):
        n_jobs_to_workers(0)


def test_integer_time_index(int_es):
    times = list(range(8, 18)) + list(range(19, 26))
    labels = [False] * 3 + [True] * 2 + [False] * 9 + [True] + [False] * 2
    cutoff_df = pd.DataFrame({'time': times, 'instance_id': range(17)})
    property_feature = IdentityFeature(int_es['log']['value']) > 10

    feature_matrix = calculate_feature_matrix([property_feature],
                                              int_es,
                                              cutoff_time=cutoff_df,
                                              cutoff_time_in_index=True)

    time_level_vals = feature_matrix.index.get_level_values(1).values
    sorted_df = cutoff_df.sort_values(['time', 'instance_id'], kind='mergesort')
    assert (time_level_vals == sorted_df['time'].values).all()
    assert (feature_matrix[property_feature.get_name()] == labels).values.all()


def test_integer_time_index_datetime_cutoffs(int_es):
    times = [datetime.now()] * 17
    cutoff_df = pd.DataFrame({'time': times, 'instance_id': range(17)})
    property_feature = IdentityFeature(int_es['log']['value']) > 10

    error_text = "cutoff_time times must be numeric: try casting via "\
        "pd\\.to_numeric\\(cutoff_time\\['time'\\]\\)"
    with pytest.raises(TypeError, match=error_text):
        calculate_feature_matrix([property_feature],
                                 int_es,
                                 cutoff_time=cutoff_df,
                                 cutoff_time_in_index=True)


def test_integer_time_index_passes_extra_columns(int_es):
    times = list(range(8, 18)) + list(range(19, 23)) + [25, 24, 23]
    labels = [False] * 3 + [True] * 2 + [False] * 9 + [False] * 2 + [True]
    instances = [0, 1, 2, 3, 4, 5, 6, 7, 8, 9, 10, 11, 12, 13, 16, 15, 14]
    cutoff_df = pd.DataFrame({'time': times,
                              'instance_id': instances,
                              'labels': labels})
    cutoff_df = cutoff_df[['time', 'instance_id', 'labels']]
    property_feature = IdentityFeature(int_es['log']['value']) > 10

    fm = calculate_feature_matrix([property_feature],
                                  int_es,
                                  cutoff_time=cutoff_df,
                                  cutoff_time_in_index=True)

    assert (fm[property_feature.get_name()] == fm['labels']).all()


def test_integer_time_index_mixed_cutoff(int_es):
    times_dt = list(range(8, 17)) + [datetime(2011, 1, 1), 19, 20, 21, 22, 25, 24, 23]
    labels = [False] * 3 + [True] * 2 + [False] * 9 + [False] * 2 + [True]
    instances = [0, 1, 2, 3, 4, 5, 6, 7, 8, 9, 10, 11, 12, 13, 16, 15, 14]
    cutoff_df = pd.DataFrame({'time': times_dt,
                              'instance_id': instances,
                              'labels': labels})
    cutoff_df = cutoff_df[['time', 'instance_id', 'labels']]
    property_feature = IdentityFeature(int_es['log']['value']) > 10

    error_text = 'cutoff_time times must be.*try casting via.*'
    with pytest.raises(TypeError, match=error_text):
        calculate_feature_matrix([property_feature],
                                 int_es,
                                 cutoff_time=cutoff_df)

    times_str = list(range(8, 17)) + ["foobar", 19, 20, 21, 22, 25, 24, 23]
    cutoff_df['time'] = times_str
    with pytest.raises(TypeError, match=error_text):
        calculate_feature_matrix([property_feature],
                                 int_es,
                                 cutoff_time=cutoff_df)

    times_date_str = list(range(8, 17)) + ['2018-04-02', 19, 20, 21, 22, 25, 24, 23]
    cutoff_df['time'] = times_date_str
    with pytest.raises(TypeError, match=error_text):
        calculate_feature_matrix([property_feature],
                                 int_es,
                                 cutoff_time=cutoff_df)

    times_int_str = [0, 1, 2, 3, 4, 5, '6', 7, 8, 9, 9, 10, 11, 12, 15, 14, 13]
    times_int_str = list(range(8, 17)) + ['17', 19, 20, 21, 22, 25, 24, 23]
    cutoff_df['time'] = times_int_str
    # calculate_feature_matrix should convert time column to ints successfully here
    with pytest.raises(TypeError, match=error_text):
        calculate_feature_matrix([property_feature],
                                 int_es,
                                 cutoff_time=cutoff_df)


def test_datetime_index_mixed_cutoff(es):
    times = list([datetime(2011, 4, 9, 10, 30, i * 6) for i in range(5)] +
                 [datetime(2011, 4, 9, 10, 31, i * 9) for i in range(4)] +
                 [17] +
                 [datetime(2011, 4, 10, 10, 40, i) for i in range(2)] +
                 [datetime(2011, 4, 10, 10, 41, i * 3) for i in range(3)] +
                 [datetime(2011, 4, 10, 11, 10, i * 3) for i in range(2)])
    labels = [False] * 3 + [True] * 2 + [False] * 9 + [False] * 2 + [True]
    instances = [0, 1, 2, 3, 4, 5, 6, 7, 8, 9, 10, 11, 12, 13, 16, 15, 14]
    cutoff_df = pd.DataFrame({'time': times,
                              'instance_id': instances,
                              'labels': labels})
    cutoff_df = cutoff_df[['time', 'instance_id', 'labels']]
    property_feature = IdentityFeature(es['log']['value']) > 10

    error_text = 'cutoff_time times must be.*try casting via.*'
    with pytest.raises(TypeError, match=error_text):
        calculate_feature_matrix([property_feature],
                                 es,
                                 cutoff_time=cutoff_df)

    times[9] = "foobar"
    cutoff_df['time'] = times
    with pytest.raises(TypeError, match=error_text):
        calculate_feature_matrix([property_feature],
                                 es,
                                 cutoff_time=cutoff_df)

    cutoff_df['time'].iloc[9] = '2018-04-02 18:50:45.453216'
    with pytest.raises(TypeError, match=error_text):
        calculate_feature_matrix([property_feature],
                                 es,
                                 cutoff_time=cutoff_df)

    times[9] = '17'
    cutoff_df['time'] = times
    with pytest.raises(TypeError, match=error_text):
        calculate_feature_matrix([property_feature],
                                 es,
                                 cutoff_time=cutoff_df)


def test_string_time_values_in_cutoff_time(es):
    times = ['2011-04-09 10:31:27', '2011-04-09 10:30:18']
    cutoff_time = pd.DataFrame({'time': times, 'instance_id': [0, 0]})
    agg_feature = ft.Feature(es['log']['value'], parent_entity=es['customers'], primitive=Sum)

    error_text = 'cutoff_time times must be.*try casting via.*'
    with pytest.raises(TypeError, match=error_text):
        calculate_feature_matrix([agg_feature], es, cutoff_time=cutoff_time)


def test_no_data_for_cutoff_time():
    es = ft.demo.load_mock_customer(return_entityset=True, random_seed=0)
    cutoff_times = pd.DataFrame({"customer_id": [4],
                                 "time": pd.Timestamp('2011-04-08 20:08:13')})

    trans_per_session = ft.Feature(es["transactions"]["transaction_id"], parent_entity=es["sessions"], primitive=Count)
    trans_per_customer = ft.Feature(es["transactions"]["transaction_id"], parent_entity=es["customers"], primitive=Count)
    features = [trans_per_customer, ft.Feature(trans_per_session, parent_entity=es["customers"], primitive=Max)]

    fm = ft.calculate_feature_matrix(features, entityset=es, cutoff_time=cutoff_times)

    # due to default values for each primitive
    # count will be 0, but max will nan
    np.testing.assert_array_equal(fm.values, [[0, np.nan]])


def test_instances_not_in_data(es):
    last_instance = max(es['log'].df.index.values)
    instances = list(range(last_instance + 1, last_instance + 11))
    identity_feature = IdentityFeature(es['log']['value'])
    property_feature = identity_feature > 10
    agg_feat = AggregationFeature(es['log']['value'],
                                  parent_entity=es["sessions"],
                                  primitive=Max)
    direct_feature = DirectFeature(agg_feat, es["log"])
    features = [identity_feature, property_feature, direct_feature]
    fm = calculate_feature_matrix(features, entityset=es, instance_ids=instances)
    assert all(fm.index.values == instances)
    for column in fm.columns:
        assert fm[column].isnull().all()

    fm = calculate_feature_matrix(features,
                                  entityset=es,
                                  instance_ids=instances,
                                  approximate="730 days")
    assert all(fm.index.values == instances)
    for column in fm.columns:
        assert fm[column].isnull().all()


def test_some_instances_not_in_data(es):
    a_time = datetime(2011, 4, 10, 10, 41, 9)  # only valid data
    b_time = datetime(2011, 4, 10, 11, 10, 5)  # some missing data
    c_time = datetime(2011, 4, 10, 12, 0, 0)  # all missing data

    times = [a_time, b_time, a_time, a_time, b_time, b_time] + [c_time] * 4
    cutoff_time = pd.DataFrame({"instance_id": list(range(12, 22)),
                                "time": times})
    identity_feature = IdentityFeature(es['log']['value'])
    property_feature = identity_feature > 10
    agg_feat = AggregationFeature(es['log']['value'],
                                  parent_entity=es["sessions"],
                                  primitive=Max)
    direct_feature = DirectFeature(agg_feat, es["log"])
    features = [identity_feature, property_feature, direct_feature]
    fm = calculate_feature_matrix(features,
                                  entityset=es,
                                  cutoff_time=cutoff_time)

    ifeat_answer = [0, 7, 14, np.nan] + [np.nan] * 6
    prop_answer = [0, 0, 1, np.nan, 0] + [np.nan] * 5
    dfeat_answer = [14, 14, 14, np.nan] + [np.nan] * 6

    assert all(fm.index.values == cutoff_time["instance_id"].values)
    for x, y in zip(fm.columns, [ifeat_answer, prop_answer, dfeat_answer]):
        np.testing.assert_array_equal(fm[x], y)

    fm = calculate_feature_matrix(features,
                                  entityset=es,
                                  cutoff_time=cutoff_time,
                                  approximate="5 seconds")

    dfeat_answer[0] = 7  # approximate calculated before 14 appears
    dfeat_answer[2] = 7  # approximate calculated before 14 appears
    prop_answer[3] = 0  # no_unapproximated_aggs code ignores cutoff time

    assert all(fm.index.values == cutoff_time["instance_id"].values)
    for x, y in zip(fm.columns, [ifeat_answer, prop_answer, dfeat_answer]):
        np.testing.assert_array_equal(fm[x], y)


def test_handle_chunk_size():
    total_size = 100

    # user provides no chunk size
    assert _handle_chunk_size(None, total_size) is None

    # user provides fractional size
    assert _handle_chunk_size(.1, total_size) == total_size * .1
    assert _handle_chunk_size(.001, total_size) == 1  # rounds up
    assert _handle_chunk_size(.345, total_size) == 35  # rounds up

    # user provides absolute size
    assert _handle_chunk_size(1, total_size) == 1
    assert _handle_chunk_size(100, total_size) == 100
    assert isinstance(_handle_chunk_size(100.0, total_size), int)

    # test invalid cases
    with pytest.raises(AssertionError, match="Chunk size must be greater than 0"):
        _handle_chunk_size(0, total_size)

    with pytest.raises(AssertionError, match="Chunk size must be greater than 0"):
        _handle_chunk_size(-1, total_size)


def test_chunk_dataframe_groups():
    df = pd.DataFrame({
        "group": [1, 1, 1, 1, 2, 2, 3]
    })

    grouped = df.groupby("group")
    chunked_grouped = _chunk_dataframe_groups(grouped, 2)

    # test group larger than chunk size gets split up
    first = next(chunked_grouped)
    assert first[0] == 1 and first[1].shape[0] == 2
    second = next(chunked_grouped)
    assert second[0] == 1 and second[1].shape[0] == 2

    # test that equal to and less than chunk size stays together
    third = next(chunked_grouped)
    assert third[0] == 2 and third[1].shape[0] == 2
    fourth = next(chunked_grouped)
    assert fourth[0] == 3 and fourth[1].shape[0] == 1


def test_calls_progress_callback(es):
    class MockProgressCallback:
        def __init__(self):
            self.progress_history = []
            self.total_update = 0
            self.total_progress_percent = 0

        def __call__(self, update, progress_percent, time_elapsed):
            self.total_update += update
            self.total_progress_percent = progress_percent
            self.progress_history.append(progress_percent)

    mock_progress_callback = MockProgressCallback()

    es = ft.demo.load_mock_customer(return_entityset=True, random_seed=0)

    # make sure to calculate features that have different paths to same base feature
    trans_per_session = ft.Feature(es["transactions"]["transaction_id"], parent_entity=es["sessions"], primitive=Count)
    trans_per_customer = ft.Feature(es["transactions"]["transaction_id"], parent_entity=es["customers"], primitive=Count)
    features = [trans_per_session, ft.Feature(trans_per_customer, entity=es["sessions"])]
    ft.calculate_feature_matrix(features, entityset=es, progress_callback=mock_progress_callback)

    # second to last entry is the last update from feature calculation
    assert np.isclose(mock_progress_callback.progress_history[-2], FEATURE_CALCULATION_PERCENTAGE * 100)
    assert np.isclose(mock_progress_callback.total_update, 100.0)
    assert np.isclose(mock_progress_callback.total_progress_percent, 100.0)

    # test with multiple jobs
    mock_progress_callback = MockProgressCallback()

    with cluster() as (scheduler, [a, b]):
        dkwargs = {'cluster': scheduler['address']}
        ft.calculate_feature_matrix(features,
                                    entityset=es,
                                    progress_callback=mock_progress_callback,
                                    dask_kwargs=dkwargs)

    assert np.isclose(mock_progress_callback.total_update, 100.0)
    assert np.isclose(mock_progress_callback.total_progress_percent, 100.0)<|MERGE_RESOLUTION|>--- conflicted
+++ resolved
@@ -147,6 +147,7 @@
         es['log'].df,
         num_examples_per_instance=-1
     )
+    labels = labels.rename(columns={'cutoff_time': 'time'})
 
     property_feature = ft.Feature(es['log']['value']) > 10
 
@@ -173,6 +174,7 @@
         dask_es['log'].df.compute(),
         num_examples_per_instance=-1
     )
+    labels = labels.rename(columns={'cutoff_time': 'time'})
 
     property_feature = ft.Feature(dask_es['log']['value']) > 10
 
@@ -355,7 +357,6 @@
         binned_cutoff_times = bin_cutoff_times(cutoff_time, Timedelta(1, 'mo'))
 
 
-<<<<<<< HEAD
 def test_training_window_fails_dask(dask_es):
     property_feature = ft.Feature(dask_es['log']['id'],
                                   parent_entity=dask_es['customers'],
@@ -366,7 +367,8 @@
         calculate_feature_matrix([property_feature],
                                  dask_es,
                                  training_window='2 hours')
-=======
+
+
 def test_cutoff_time_columns_order(es):
     property_feature = ft.Feature(es['log']['id'], parent_entity=es['customers'], primitive=Count)
     times = [datetime(2011, 4, 10), datetime(2011, 4, 11), datetime(2011, 4, 7)]
@@ -412,7 +414,6 @@
         calculate_feature_matrix([property_feature],
                                  es,
                                  cutoff_time=cutoff_time)
->>>>>>> ec3b8ce3
 
 
 def test_training_window(es):
