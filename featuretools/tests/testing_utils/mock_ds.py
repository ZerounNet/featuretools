--- conflicted
+++ resolved
@@ -1,6 +1,5 @@
 from datetime import datetime
 
-import dask.dataframe as dd
 import numpy as np
 import pandas as pd
 
@@ -300,91 +299,6 @@
             }
 
 
-<<<<<<< HEAD
-def latlong_unstringify(latlong):
-    lat = float(latlong.split(", ")[0].replace("(", ""))
-    lon = float(latlong.split(", ")[1].replace(")", ""))
-    return (lat, lon)
-
-
-def make_ecommerce_entityset(with_integer_time_index=False, base_path=None, save_files=True, file_location='local',
-                             split_by_time=False, compressed=False, entityset_type=EntitySet, return_dask=False):
-    if file_location == 'local' and save_files:
-        filenames = make_ecommerce_files(with_integer_time_index, base_path=base_path, file_location=file_location,
-                                         split_by_time=split_by_time, compressed=compressed)
-        entities = filenames.keys()
-    else:
-        entities = [u'régions', 'stores', 'products',
-                    'customers', 'sessions', 'log']
-        filenames = {e: entity_filename(e, base_path, file_location=file_location,
-                                        glob=(split_by_time and e == 'log'),
-                                        compressed=compressed)
-                     for e in entities}
-    id = 'ecommerce'
-    if with_integer_time_index:
-        id += "_int_time_index"
-    if split_by_time:
-        id += "_glob"
-
-    variable_types = make_variable_types(
-        with_integer_time_index=with_integer_time_index)
-    time_indexes = make_time_indexes(
-        with_integer_time_index=with_integer_time_index)
-
-    es = entityset_type(id=id)
-
-    for entity in entities:
-        time_index = time_indexes.get(entity, None)
-        ti_name = None
-        secondary = None
-        if time_index is not None:
-            ti_name = time_index['name']
-            secondary = time_index['secondary']
-        if return_dask:
-            df = dd.read_csv(filenames[entity], encoding='utf-8', engine='python')
-        else:
-            df = pd.read_csv(filenames[entity], encoding='utf-8', engine='python')
-        if entity == "customers":
-            if not return_dask:
-                df["id"] = pd.Categorical(df['id'])
-        if entity == 'sessions':
-            # This should be changed back when converted to an EntitySet
-            if not return_dask:
-                df['customer_id'] = pd.Categorical(df['customer_id'])
-        if entity == 'log':
-            if isinstance(df, dd.core.DataFrame):
-                npartitions = df.npartitions
-                df = df.compute()
-                for col in ['latlong', 'latlong2']:
-                    df[col] = df[col].apply(latlong_unstringify)
-                df = dd.from_pandas(df, npartitions=npartitions)
-            else:
-                df['latlong'] = df['latlong'].apply(latlong_unstringify)
-                df['latlong2'] = df['latlong2'].apply(latlong_unstringify)
-        es.entity_from_dataframe(entity,
-                                 df,
-                                 index='id',
-                                 variable_types=variable_types[entity],
-                                 time_index=ti_name,
-                                 secondary_time_index=secondary)
-
-    es.normalize_entity('customers', 'cohorts', 'cohort',
-                        additional_variables=['cohort_name'],
-                        make_time_index=True,
-                        new_entity_time_index='cohort_end')
-
-    es.add_relationships(
-        [Relationship(es[u'régions']['id'], es['customers'][u'région_id']),
-         Relationship(es[u'régions']['id'], es['stores'][u'région_id']),
-         Relationship(es['customers']['id'], es['sessions']['customer_id']),
-         Relationship(es['sessions']['id'], es['log']['session_id']),
-         Relationship(es['products']['id'], es['log']['product_id'])])
-
-    return es
-
-
-=======
->>>>>>> 5c43a832
 def coke_zero_review():
     return u"""
 When it comes to Coca-Cola products, people tend to be die-hard fans. Many of us know someone who can't go a day without a Diet Coke (or two or three). And while Diet Coke has been a leading sugar-free soft drink since it was first released in 1982, it came to light that young adult males shied away from this beverage — identifying diet cola as a woman's drink. The company's answer to that predicament came in 2005 - in the form of a shiny black can - with the release of Coca-Cola Zero.
