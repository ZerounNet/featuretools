import logging

import dask.dataframe as dd
import numpy as np
import pandas as pd
import pandas.api.types as pdtypes

from featuretools import variable_types as vtypes
from featuretools.utils.entity_utils import (
    col_is_datetime,
    convert_all_variable_data,
    convert_variable_data,
    get_linked_vars,
    infer_variable_types
)
from featuretools.utils.wrangle import (
    _check_time_type,
    _check_timedelta,
    _dataframes_equal
)

logger = logging.getLogger('featuretools.entityset')

_numeric_types = vtypes.PandasTypes._pandas_numerics
_categorical_types = [vtypes.PandasTypes._categorical]
_datetime_types = vtypes.PandasTypes._pandas_datetimes


class Entity(object):
    """Represents an entity in a Entityset, and stores relevant metadata and data

    An Entity is analogous to a table in a relational database

    See Also:
        :class:`.Relationship`, :class:`.Variable`, :class:`.EntitySet`

    """

    def __init__(self, id, df, entityset, variable_types=None,
                 index=None, time_index=None, secondary_time_index=None,
                 last_time_index=None, already_sorted=False, make_index=False,
                 verbose=False):
        """ Create Entity

        Args:
            id (str): Id of Entity.
            df (pd.DataFrame): Dataframe providing the data for the
                entity.
            entityset (EntitySet): Entityset for this Entity.
            variable_types (dict[str -> dict[str -> type]]) : An entity's
                variable_types dict maps string variable ids to types (:class:`.Variable`)
                or (type, kwargs) to pass keyword arguments to the Variable.
            index (str): Name of id column in the dataframe.
            time_index (str): Name of time column in the dataframe.
            secondary_time_index (dict[str -> str]): Dictionary mapping columns
                in the dataframe to the time index column they are associated with.
            last_time_index (pd.Series): Time index of the last event for each
                instance across all child entities.
            make_index (bool, optional) : If True, assume index does not exist as a column in
                dataframe, and create a new column of that name using integers the (0, len(dataframe)).
                Otherwise, assume index exists in dataframe.
        """
        _validate_entity_params(id, df, time_index)
        created_index, index, df = _create_index(index, make_index, df)

        self.id = id
        self.entityset = entityset
        self.data = {'df': df, 'last_time_index': last_time_index}
        self.created_index = created_index
        self._verbose = verbose

        secondary_time_index = secondary_time_index or {}
        self._create_variables(variable_types, index, time_index, secondary_time_index)

        self.df = df[[v.id for v in self.variables]]
        self.set_index(index)

        self.time_index = None
        if time_index:
            self.set_time_index(time_index, already_sorted=already_sorted)

        self.set_secondary_time_index(secondary_time_index)

    def __repr__(self):
        repr_out = u"Entity: {}\n".format(self.id)
        repr_out += u"  Variables:"
        for v in self.variables:
            repr_out += u"\n    {} (dtype: {})".format(v.id, v.type_string)

        shape = self.shape
        repr_out += u"\n  Shape:\n    (Rows: {}, Columns: {})".format(
            shape[0], shape[1])

        return repr_out

    @property
    def shape(self):
        '''Shape of the entity's dataframe'''
        return (len(self.df), self.df.shape[1])

    def __eq__(self, other, deep=False):
        if self.index != other.index:
            return False
        if self.time_index != other.time_index:
            return False
        if self.secondary_time_index != other.secondary_time_index:
            return False
        if len(self.variables) != len(other.variables):
            return False
        if set(self.variables) != set(other.variables):
            return False
        if deep:
            if self.last_time_index is None and other.last_time_index is not None:
                return False
            elif self.last_time_index is not None and other.last_time_index is None:
                return False
            elif self.last_time_index is not None and other.last_time_index is not None:
                if not self.last_time_index.equals(other.last_time_index):
                    return False
            if not _dataframes_equal(self.df, other.df):
                return False
            variables = {variable: (variable, ) for variable in self.variables}
            for variable in other.variables:
                variables[variable] += (variable, )
            for self_var, other_var in variables.values():
                if not self_var.__eq__(other_var, deep=True):
                    return False
        return True

    def __sizeof__(self):
        return sum([value.__sizeof__() for value in self.data.values()])

    @property
    def df(self):
        '''Dataframe providing the data for the entity.'''
        return self.data["df"]

    @df.setter
    def df(self, _df):
        self.data["df"] = _df

    @property
    def last_time_index(self):
        '''
        Time index of the last event for each instance across all child entities.
        '''
        return self.data["last_time_index"]

    @last_time_index.setter
    def last_time_index(self, lti):
        self.data["last_time_index"] = lti

    def __hash__(self):
        return id(self.id)

    def __getitem__(self, variable_id):
        return self._get_variable(variable_id)

    def _get_variable(self, variable_id):
        """Get variable instance

        Args:
            variable_id (str) : Id of variable to get.

        Returns:
            :class:`.Variable` : Instance of variable.

        Raises:
            RuntimeError : if no variable exist with provided id
        """
        for v in self.variables:
            if v.id == variable_id:
                return v

        raise KeyError("Variable: %s not found in entity" % (variable_id))

    @property
    def variable_types(self):
        '''Dictionary mapping variable id's to variable types'''
        return {v.id: type(v) for v in self.variables}

    def convert_variable_type(self, variable_id, new_type,
                              convert_data=True,
                              **kwargs):
        """Convert variable in dataframe to different type

        Args:
            variable_id (str) : Id of variable to convert.
            new_type (subclass of `Variable`) : Type of variable to convert to.
            entityset (:class:`.BaseEntitySet`) : EntitySet associated with this entity.
            convert_data (bool) : If True, convert underlying data in the EntitySet.

        Raises:
            RuntimeError : Raises if it cannot convert the underlying data

        Examples:
            >>> from featuretools.tests.testing_utils import make_ecommerce_entityset
            >>> es = make_ecommerce_entityset()
            >>> es["customers"].convert_variable_type("engagement_level", vtypes.Categorical)
        """
        if convert_data:
            # first, convert the underlying data (or at least try to)
            self.df = convert_variable_data(df=self.df,
                                            column_id=variable_id,
                                            new_type=new_type,
                                            **kwargs)

        # replace the old variable with the new one, maintaining order
        variable = self._get_variable(variable_id)
        new_variable = new_type.create_from(variable)
        self.variables[self.variables.index(variable)] = new_variable

    def query_by_values(self, instance_vals, variable_id=None, columns=None,
                        time_last=None, training_window=None, include_cutoff_time=True):

        """Query instances that have variable with given value

        Args:
            instance_vals (pd.Dataframe, pd.Series, list[str] or str) :
                Instance(s) to match.
            variable_id (str) : Variable to query on. If None, query on index.
            columns (list[str]) : Columns to return. Return all columns if None.
            time_last (pd.TimeStamp) : Query data up to and including this
                time. Only applies if entity has a time index.
            training_window (Timedelta, optional):
                Window defining how much time before the cutoff time data
                can be used when calculating features. If None, all data before cutoff time is used.
            include_cutoff_time (bool):
                If True, data at cutoff time are included in calculating features

        Returns:
            pd.DataFrame : instances that match constraints with ids in order of underlying dataframe
        """
        if not variable_id:
            variable_id = self.index

        instance_vals = self._vals_to_series(instance_vals, variable_id)
        training_window = _check_timedelta(training_window)

        if training_window is not None:
            assert training_window.has_no_observations(), "Training window cannot be in observations"

        if instance_vals is None:
            df = self.df.copy()

        else:
            if isinstance(instance_vals, dd.core.Series):
                df = self.df.merge(instance_vals.to_frame(), how="inner", on=variable_id)
            else:
                df = self.df[self.df[variable_id].isin(instance_vals)]

            if isinstance(self.df, pd.DataFrame):
                df = df.set_index(self.index, drop=False)

            # ensure filtered df has same categories as original
            # workaround for issue below
            # github.com/pandas-dev/pandas/issues/22501#issuecomment-415982538
            if pdtypes.is_categorical_dtype(self.df[variable_id]):
                categories = pd.api.types.CategoricalDtype(categories=self.df[variable_id].cat.categories)
                df[variable_id] = df[variable_id].astype(categories)

        df = self._handle_time(df=df,
                               time_last=time_last,
                               training_window=training_window,
                               include_cutoff_time=include_cutoff_time)

        if columns is not None:
            df = df[columns]

        return df

    def _create_variables(self, variable_types, index, time_index, secondary_time_index):
        """Extracts the variables from a dataframe

        Args:
            variable_types (dict[str -> dict[str -> type]]) : An entity's
                variable_types dict maps string variable ids to types (:class:`.Variable`)
                or (type, kwargs) to pass keyword arguments to the Variable.
            index (str): Name of index column
            time_index (str or None): Name of time_index column
            secondary_time_index (dict[str: [str]]): Dictionary of secondary time columns
                that each map to a list of columns that depend on that secondary time
        """
        variables = []
        variable_types = variable_types.copy() or {}
        if index not in variable_types:
            variable_types[index] = vtypes.Index

        link_vars = get_linked_vars(self)
        inferred_variable_types = infer_variable_types(self.df,
                                                       link_vars,
                                                       variable_types,
                                                       time_index,
                                                       secondary_time_index)
        inferred_variable_types.update(variable_types)

        for v in inferred_variable_types:
            # TODO document how vtype can be tuple
            vtype = inferred_variable_types[v]
            if isinstance(vtype, tuple):
                # vtype is (ft.Variable, dict_of_kwargs)
                _v = vtype[0](v, self, **vtype[1])
            else:
                _v = inferred_variable_types[v](v, self)
            variables += [_v]
        # convert data once we've inferred
        self.df = convert_all_variable_data(df=self.df,
                                            variable_types=inferred_variable_types)
        # make sure index is at the beginning
        index_variable = [v for v in variables
                          if v.id == index][0]
        self.variables = [index_variable] + [v for v in variables
                                             if v.id != index]

    def update_data(self, df, already_sorted=False,
                    recalculate_last_time_indexes=True):
        '''Update entity's internal dataframe, optionaly making sure data is sorted,
        reference indexes to other entities are consistent, and last_time_indexes
        are consistent.
        '''
        if len(df.columns) != len(self.variables):
            raise ValueError("Updated dataframe contains {} columns, expecting {}".format(len(df.columns),
                                                                                          len(self.variables)))
        for v in self.variables:
            if v.id not in df.columns:
                raise ValueError("Updated dataframe is missing new {} column".format(v.id))

        # Make sure column ordering matches variable ordering
        self.df = df[[v.id for v in self.variables]]
        self.set_index(self.index)
        if self.time_index is not None:
            self.set_time_index(self.time_index, already_sorted=already_sorted)

        self.set_secondary_time_index(self.secondary_time_index)
        if recalculate_last_time_indexes and self.last_time_index is not None:
            self.entityset.add_last_time_indexes(updated_entities=[self.id])
        self.entityset.reset_data_description()

    def add_interesting_values(self, max_values=5, verbose=False):
        """
        Find interesting values for categorical variables, to be used to
            generate "where" clauses

        Args:
            max_values (int) : Maximum number of values per variable to add.
            verbose (bool) : If True, print summary of interesting values found.

        Returns:
            None
        """
        for variable in self.variables:
            # some heuristics to find basic 'where'-able variables
            if isinstance(variable, vtypes.Discrete):
                variable.interesting_values = pd.Series(dtype=variable.entity.df[variable.id].dtype)

                # TODO - consider removing this constraints
                # don't add interesting values for entities in relationships
                skip = False
                for r in self.entityset.relationships:
                    if variable in [r.child_variable, r.parent_variable]:
                        skip = True
                        break
                if skip:
                    continue

                counts = self.df[variable.id].value_counts()

                # find how many of each unique value there are; sort by count,
                # and add interesting values to each variable
                total_count = np.sum(counts)
                counts[:] = counts.sort_values()[::-1]
                for i in range(min(max_values, len(counts.index))):
                    idx = counts.index[i]

                    # add the value to interesting_values if it represents more than
                    # 25% of the values we have not seen so far
                    if len(counts.index) < 25:
                        if verbose:
                            msg = "Variable {}: Marking {} as an "
                            msg += "interesting value"
                            logger.info(msg.format(variable.id, idx))
                        variable.interesting_values = variable.interesting_values.append(pd.Series([idx]))
                    else:
                        fraction = counts[idx] / total_count
                        if fraction > 0.05 and fraction < 0.95:
                            if verbose:
                                msg = "Variable {}: Marking {} as an "
                                msg += "interesting value"
                                logger.info(msg.format(variable.id, idx))
                            variable.interesting_values = variable.interesting_values.append(pd.Series([idx]))
                            # total_count -= counts[idx]
                        else:
                            break

        self.entityset.reset_data_description()

    def delete_variables(self, variable_ids):
        """
        Remove variables from entity's dataframe and from
        self.variables
        """
        self.df = self.df.drop(variable_ids, axis=1)

        for v_id in variable_ids:
            v = self._get_variable(v_id)
            self.variables.remove(v)

    def set_time_index(self, variable_id, already_sorted=False):
        # check time type
        if isinstance(self.df, dd.core.DataFrame) or len(self.df) == 0:
            time_to_check = vtypes.DEFAULT_DTYPE_VALUES[self[variable_id]._default_pandas_dtype]
        else:
            time_to_check = self.df[variable_id].head(1).iloc[0]
        time_type = _check_time_type(time_to_check)

        if time_type is None:
            raise TypeError("%s time index not recognized as numeric or"
                            " datetime" % (self.id))

        if self.entityset.time_type is None:
            self.entityset.time_type = time_type
        elif self.entityset.time_type != time_type:
            raise TypeError("%s time index is %s type which differs from"
                            " other entityset time indexes" %
                            (self.id, time_type))

        if isinstance(self.df, dd.core.DataFrame):
            t = time_type  # skip checking values
            already_sorted = True  # skip sorting
        else:
            t = vtypes.NumericTimeIndex
            if col_is_datetime(self.df[variable_id]):
                t = vtypes.DatetimeTimeIndex

        # use stable sort
        if not already_sorted:
            # sort by time variable, then by index
            self.df = self.df.sort_values([variable_id, self.index])

        self.convert_variable_type(variable_id, t, convert_data=False)

        self.time_index = variable_id

    def set_index(self, variable_id, unique=True):
        """
        Args:
            variable_id (string) : Name of an existing variable to set as index.
            unique (bool) : Whether to assert that the index is unique.
        """
        if isinstance(self.df, pd.DataFrame):
            self.df = self.df.set_index(self.df[variable_id], drop=False)
            self.df.index.name = None
            if unique:
                if isinstance(self.df.index, dd.core.Index):
                    index_is_unique = self.df[variable_id].compute().is_unique
                else:
                    index_is_unique = self.df[variable_id].is_unique
                assert index_is_unique, "Index is not unique on dataframe (Entity {})".format(self.id)

        self.convert_variable_type(variable_id, vtypes.Index, convert_data=False)
        self.index = variable_id

    def set_secondary_time_index(self, secondary_time_index):
        for time_index, columns in secondary_time_index.items():
            if len(self.df) == 0:
                time_to_check = vtypes.DEFAULT_DTYPE_VALUES[self[time_index]._default_pandas_dtype]
            else:
                time_to_check = self.df[time_index].head(1).iloc[0]
            time_type = _check_time_type(time_to_check)
            if time_type is None:
                raise TypeError("%s time index not recognized as numeric or"
                                " datetime" % (self.id))
            if self.entityset.time_type != time_type:
                raise TypeError("%s time index is %s type which differs from"
                                " other entityset time indexes" %
                                (self.id, time_type))
            if time_index not in columns:
                columns.append(time_index)

        self.secondary_time_index = secondary_time_index

    def _vals_to_series(self, instance_vals, variable_id):
        """
        instance_vals may be a pd.Dataframe, a pd.Series, a list, a single
        value, or None. This function always returns a Series or None.
        """
        if instance_vals is None:
            return None

        # If this is a single value, make it a list
        if not hasattr(instance_vals, '__iter__'):
            instance_vals = [instance_vals]

        # convert iterable to pd.Series
        if type(instance_vals) == pd.DataFrame:
            out_vals = instance_vals[variable_id]
        elif type(instance_vals) == pd.Series or type(instance_vals) == dd.core.Series:
            out_vals = instance_vals.rename(variable_id)
        else:
            out_vals = pd.Series(instance_vals)

        # no duplicates or NaN values
        out_vals = out_vals.drop_duplicates().dropna()

        # want index to have no name for the merge in query_by_values
        out_vals.index.name = None

        return out_vals

    def _handle_time(self, df, time_last=None, training_window=None, include_cutoff_time=True):
        """
        Filter a dataframe for all instances before time_last.
        If this entity does not have a time index, return the original
        dataframe.
        """
        if self.time_index:
<<<<<<< HEAD
            if time_last is not None:
                df = df[df[self.time_index] <= time_last]
=======
            if time_last is not None and not df.empty:
                if include_cutoff_time:
                    df = df[df[self.time_index] <= time_last]
                else:
                    df = df[df[self.time_index] < time_last]
>>>>>>> f8d42c44
                if training_window is not None:
                    training_window = _check_timedelta(training_window)
                    if include_cutoff_time:
                        mask = df[self.time_index] > time_last - training_window
                    else:
                        mask = df[self.time_index] >= time_last - training_window
                    if self.last_time_index is not None:
                        lti_slice = self.last_time_index.reindex(df.index)
                        if include_cutoff_time:
                            lti_mask = lti_slice > time_last - training_window
                        else:
                            lti_mask = lti_slice >= time_last - training_window
                        mask = mask | lti_mask
                    else:
                        logger.warning(
                            "Using training_window but last_time_index is "
                            "not set on entity %s" % (self.id)
                        )

                    df = df[mask]

        for secondary_time_index, columns in self.secondary_time_index.items():
            # should we use ignore time last here?
            if time_last is not None and len(df) != 0:
                mask = df[secondary_time_index] >= time_last
                if isinstance(df, dd.core.DataFrame):
                    for col in columns:
                        df[col] = df[col].mask(mask, np.nan)
                else:
                    df.loc[mask, columns] = np.nan

        return df


def _create_index(index, make_index, df):
    '''Handles index creation logic base on user input'''
    created_index = None

    if index is None:
        # Case 1: user wanted to make index but did not specify column name
        assert not make_index, "Must specify an index name if make_index is True"
        # Case 2: make_index not specified but no index supplied, use first column
        logger.warning(("Using first column as index. ",
                        "To change this, specify the index parameter"))
        index = df.columns[0]
    elif make_index and index in df.columns:
        # Case 3: user wanted to make index but column already exists
        raise RuntimeError("Cannot make index: index variable already present")
    elif index not in df.columns:
        if not make_index:
            # Case 4: user names index, it is not in df. does not specify
            # make_index.  Make new index column and warn
            logger.warning("index %s not found in dataframe, creating new "
                           "integer column", index)
        # Case 5: make_index with no errors or warnings
        # (Case 4 also uses this code path)
        if isinstance(df, dd.core.DataFrame):
            df[index] = 1
            df[index] = df[index].cumsum() - 1
        else:
            df.insert(0, index, range(len(df)))
        created_index = index
    # Case 6: user specified index, which is already in df. No action needed.
    return created_index, index, df


def _validate_entity_params(id, df, time_index):
    '''Validation checks for Entity inputs'''
    assert isinstance(id, str), "Entity id must be a string"
    assert len(df.columns) == len(set(df.columns)), "Duplicate column names"
    for c in df.columns:
        if not isinstance(c, str):
            raise ValueError("All column names must be strings (Column {} "
                             "is not a string)".format(c))
    if time_index is not None and time_index not in df.columns:
        raise LookupError('Time index not found in dataframe')<|MERGE_RESOLUTION|>--- conflicted
+++ resolved
@@ -514,16 +514,11 @@
         dataframe.
         """
         if self.time_index:
-<<<<<<< HEAD
-            if time_last is not None:
-                df = df[df[self.time_index] <= time_last]
-=======
-            if time_last is not None and not df.empty:
+            if time_last is not None and not len(df):
                 if include_cutoff_time:
                     df = df[df[self.time_index] <= time_last]
                 else:
                     df = df[df[self.time_index] < time_last]
->>>>>>> f8d42c44
                 if training_window is not None:
                     training_window = _check_timedelta(training_window)
                     if include_cutoff_time:
